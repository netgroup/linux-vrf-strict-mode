                          Kernel Parameters
                          ~~~~~~~~~~~~~~~~~

The following is a consolidated list of the kernel parameters as
implemented by the __setup(), core_param() and module_param() macros
and sorted into English Dictionary order (defined as ignoring all
punctuation and sorting digits before letters in a case insensitive
manner), and with descriptions where known.

The kernel parses parameters from the kernel command line up to "--";
if it doesn't recognize a parameter and it doesn't contain a '.', the
parameter gets passed to init: parameters with '=' go into init's
environment, others are passed as command line arguments to init.
Everything after "--" is passed as an argument to init.

Module parameters can be specified in two ways: via the kernel command
line with a module name prefix, or via modprobe, e.g.:

	(kernel command line) usbcore.blinkenlights=1
	(modprobe command line) modprobe usbcore blinkenlights=1

Parameters for modules which are built into the kernel need to be
specified on the kernel command line.  modprobe looks through the
kernel command line (/proc/cmdline) and collects module parameters
when it loads a module, so the kernel command line can be used for
loadable modules too.

Hyphens (dashes) and underscores are equivalent in parameter names, so
	log_buf_len=1M print-fatal-signals=1
can also be entered as
	log-buf-len=1M print_fatal_signals=1

Double-quotes can be used to protect spaces in values, e.g.:
	param="spaces in here"

This document may not be entirely up to date and comprehensive. The command
"modinfo -p ${modulename}" shows a current list of all parameters of a loadable
module. Loadable modules, after being loaded into the running kernel, also
reveal their parameters in /sys/module/${modulename}/parameters/. Some of these
parameters may be changed at runtime by the command
"echo -n ${value} > /sys/module/${modulename}/parameters/${parm}".

The parameters listed below are only valid if certain kernel build options were
enabled and if respective hardware is present. The text in square brackets at
the beginning of each description states the restrictions within which a
parameter is applicable:

	ACPI	ACPI support is enabled.
	AGP	AGP (Accelerated Graphics Port) is enabled.
	ALSA	ALSA sound support is enabled.
	APIC	APIC support is enabled.
	APM	Advanced Power Management support is enabled.
	ARM	ARM architecture is enabled.
	AVR32	AVR32 architecture is enabled.
	AX25	Appropriate AX.25 support is enabled.
	BLACKFIN Blackfin architecture is enabled.
	CLK	Common clock infrastructure is enabled.
	CMA	Contiguous Memory Area support is enabled.
	DRM	Direct Rendering Management support is enabled.
	DYNAMIC_DEBUG Build in debug messages and enable them at runtime
	EDD	BIOS Enhanced Disk Drive Services (EDD) is enabled
	EFI	EFI Partitioning (GPT) is enabled
	EIDE	EIDE/ATAPI support is enabled.
	EVM	Extended Verification Module
	FB	The frame buffer device is enabled.
	FTRACE	Function tracing enabled.
	GCOV	GCOV profiling is enabled.
	HW	Appropriate hardware is enabled.
	IA-64	IA-64 architecture is enabled.
	IMA     Integrity measurement architecture is enabled.
	IOSCHED	More than one I/O scheduler is enabled.
	IP_PNP	IP DHCP, BOOTP, or RARP is enabled.
	IPV6	IPv6 support is enabled.
	ISAPNP	ISA PnP code is enabled.
	ISDN	Appropriate ISDN support is enabled.
	JOY	Appropriate joystick support is enabled.
	KGDB	Kernel debugger support is enabled.
	KVM	Kernel Virtual Machine support is enabled.
	LIBATA  Libata driver is enabled
	LP	Printer support is enabled.
	LOOP	Loopback device support is enabled.
	M68k	M68k architecture is enabled.
			These options have more detailed description inside of
			Documentation/m68k/kernel-options.txt.
	MDA	MDA console support is enabled.
	MIPS	MIPS architecture is enabled.
	MOUSE	Appropriate mouse support is enabled.
	MSI	Message Signaled Interrupts (PCI).
	MTD	MTD (Memory Technology Device) support is enabled.
	NET	Appropriate network support is enabled.
	NUMA	NUMA support is enabled.
	NFS	Appropriate NFS support is enabled.
	OSS	OSS sound support is enabled.
	PV_OPS	A paravirtualized kernel is enabled.
	PARIDE	The ParIDE (parallel port IDE) subsystem is enabled.
	PARISC	The PA-RISC architecture is enabled.
	PCI	PCI bus support is enabled.
	PCIE	PCI Express support is enabled.
	PCMCIA	The PCMCIA subsystem is enabled.
	PNP	Plug & Play support is enabled.
	PPC	PowerPC architecture is enabled.
	PPT	Parallel port support is enabled.
	PS2	Appropriate PS/2 support is enabled.
	RAM	RAM disk support is enabled.
	S390	S390 architecture is enabled.
	SCSI	Appropriate SCSI support is enabled.
			A lot of drivers have their options described inside
			the Documentation/scsi/ sub-directory.
	SECURITY Different security models are enabled.
	SELINUX SELinux support is enabled.
	APPARMOR AppArmor support is enabled.
	SERIAL	Serial support is enabled.
	SH	SuperH architecture is enabled.
	SMP	The kernel is an SMP kernel.
	SPARC	Sparc architecture is enabled.
	SWSUSP	Software suspend (hibernation) is enabled.
	SUSPEND	System suspend states are enabled.
	TPM	TPM drivers are enabled.
	TS	Appropriate touchscreen support is enabled.
	UMS	USB Mass Storage support is enabled.
	USB	USB support is enabled.
	USBHID	USB Human Interface Device support is enabled.
	V4L	Video For Linux support is enabled.
	VMMIO   Driver for memory mapped virtio devices is enabled.
	VGA	The VGA console has been enabled.
	VT	Virtual terminal support is enabled.
	WDT	Watchdog support is enabled.
	XT	IBM PC/XT MFM hard disk support is enabled.
	X86-32	X86-32, aka i386 architecture is enabled.
	X86-64	X86-64 architecture is enabled.
			More X86-64 boot options can be found in
			Documentation/x86/x86_64/boot-options.txt .
	X86	Either 32-bit or 64-bit x86 (same as X86-32+X86-64)
	XEN	Xen support is enabled

In addition, the following text indicates that the option:

	BUGS=	Relates to possible processor bugs on the said processor.
	KNL	Is a kernel start-up parameter.
	BOOT	Is a boot loader parameter.

Parameters denoted with BOOT are actually interpreted by the boot
loader, and have no meaning to the kernel directly.
Do not modify the syntax of boot loader parameters without extreme
need or coordination with <Documentation/x86/boot.txt>.

There are also arch-specific kernel-parameters not documented here.
See for example <Documentation/x86/x86_64/boot-options.txt>.

Note that ALL kernel parameters listed below are CASE SENSITIVE, and that
a trailing = on the name of any parameter states that that parameter will
be entered as an environment variable, whereas its absence indicates that
it will appear as a kernel argument readable via /proc/cmdline by programs
running once the system is up.

The number of kernel parameters is not limited, but the length of the
complete command line (parameters including spaces etc.) is limited to
a fixed number of characters. This limit depends on the architecture
and is between 256 and 4096 characters. It is defined in the file
./include/asm/setup.h as COMMAND_LINE_SIZE.

Finally, the [KMG] suffix is commonly described after a number of kernel
parameter values. These 'K', 'M', and 'G' letters represent the _binary_
multipliers 'Kilo', 'Mega', and 'Giga', equalling 2^10, 2^20, and 2^30
bytes respectively. Such letter suffixes can also be entirely omitted.


	acpi=		[HW,ACPI,X86]
			Advanced Configuration and Power Interface
			Format: { force | off | strict | noirq | rsdt }
			force -- enable ACPI if default was off
			off -- disable ACPI if default was on
			noirq -- do not use ACPI for IRQ routing
			strict -- Be less tolerant of platforms that are not
				strictly ACPI specification compliant.
			rsdt -- prefer RSDT over (default) XSDT
			copy_dsdt -- copy DSDT to memory

			See also Documentation/power/runtime_pm.txt, pci=noacpi

	acpi_rsdp=	[ACPI,EFI,KEXEC]
			Pass the RSDP address to the kernel, mostly used
			on machines running EFI runtime service to boot the
			second kernel for kdump.

	acpi_apic_instance=	[ACPI, IOAPIC]
			Format: <int>
			2: use 2nd APIC table, if available
			1,0: use 1st APIC table
			default: 0

	acpi_backlight=	[HW,ACPI]
			acpi_backlight=vendor
			acpi_backlight=video
			If set to vendor, prefer vendor specific driver
			(e.g. thinkpad_acpi, sony_acpi, etc.) instead
			of the ACPI video.ko driver.

	acpi.debug_layer=	[HW,ACPI,ACPI_DEBUG]
	acpi.debug_level=	[HW,ACPI,ACPI_DEBUG]
			Format: <int>
			CONFIG_ACPI_DEBUG must be enabled to produce any ACPI
			debug output.  Bits in debug_layer correspond to a
			_COMPONENT in an ACPI source file, e.g.,
			    #define _COMPONENT ACPI_PCI_COMPONENT
			Bits in debug_level correspond to a level in
			ACPI_DEBUG_PRINT statements, e.g.,
			    ACPI_DEBUG_PRINT((ACPI_DB_INFO, ...
			The debug_level mask defaults to "info".  See
			Documentation/acpi/debug.txt for more information about
			debug layers and levels.

			Enable processor driver info messages:
			    acpi.debug_layer=0x20000000
			Enable PCI/PCI interrupt routing info messages:
			    acpi.debug_layer=0x400000
			Enable AML "Debug" output, i.e., stores to the Debug
			object while interpreting AML:
			    acpi.debug_layer=0xffffffff acpi.debug_level=0x2
			Enable all messages related to ACPI hardware:
			    acpi.debug_layer=0x2 acpi.debug_level=0xffffffff

			Some values produce so much output that the system is
			unusable.  The "log_buf_len" parameter may be useful
			if you need to capture more output.

	acpi_force_table_verification	[HW,ACPI]
			Enable table checksum verification during early stage.
			By default, this is disabled due to x86 early mapping
			size limitation.

	acpi_irq_balance [HW,ACPI]
			ACPI will balance active IRQs
			default in APIC mode

	acpi_irq_nobalance [HW,ACPI]
			ACPI will not move active IRQs (default)
			default in PIC mode

	acpi_irq_isa=	[HW,ACPI] If irq_balance, mark listed IRQs used by ISA
			Format: <irq>,<irq>...

	acpi_irq_pci=	[HW,ACPI] If irq_balance, clear listed IRQs for
			use by PCI
			Format: <irq>,<irq>...

	acpi_no_auto_serialize	[HW,ACPI]
			Disable auto-serialization of AML methods
			AML control methods that contain the opcodes to create
			named objects will be marked as "Serialized" by the
			auto-serialization feature.
			This feature is enabled by default.
			This option allows to turn off the feature.

	acpi_no_static_ssdt	[HW,ACPI]
			Disable installation of static SSDTs at early boot time
			By default, SSDTs contained in the RSDT/XSDT will be
			installed automatically and they will appear under
			/sys/firmware/acpi/tables.
			This option turns off this feature.
			Note that specifying this option does not affect
			dynamic table installation which will install SSDT
			tables to /sys/firmware/acpi/tables/dynamic.

	acpica_no_return_repair [HW, ACPI]
			Disable AML predefined validation mechanism
			This mechanism can repair the evaluation result to make
			the return objects more ACPI specification compliant.
			This option is useful for developers to identify the
			root cause of an AML interpreter issue when the issue
			has something to do with the repair mechanism.

	acpi_os_name=	[HW,ACPI] Tell ACPI BIOS the name of the OS
			Format: To spoof as Windows 98: ="Microsoft Windows"

	acpi_osi=	[HW,ACPI] Modify list of supported OS interface strings
			acpi_osi="string1"	# add string1
			acpi_osi="!string2"	# remove string2
			acpi_osi=!*		# remove all strings
			acpi_osi=!		# disable all built-in OS vendor
						  strings
			acpi_osi=		# disable all strings

			'acpi_osi=!' can be used in combination with single or
			multiple 'acpi_osi="string1"' to support specific OS
			vendor string(s).  Note that such command can only
			affect the default state of the OS vendor strings, thus
			it cannot affect the default state of the feature group
			strings and the current state of the OS vendor strings,
			specifying it multiple times through kernel command line
			is meaningless.  This command is useful when one do not
			care about the state of the feature group strings which
			should be controlled by the OSPM.
			Examples:
			  1. 'acpi_osi=! acpi_osi="Windows 2000"' is equivalent
			     to 'acpi_osi="Windows 2000" acpi_osi=!', they all
			     can make '_OSI("Windows 2000")' TRUE.

			'acpi_osi=' cannot be used in combination with other
			'acpi_osi=' command lines, the _OSI method will not
			exist in the ACPI namespace.  NOTE that such command can
			only affect the _OSI support state, thus specifying it
			multiple times through kernel command line is also
			meaningless.
			Examples:
			  1. 'acpi_osi=' can make 'CondRefOf(_OSI, Local1)'
			     FALSE.

			'acpi_osi=!*' can be used in combination with single or
			multiple 'acpi_osi="string1"' to support specific
			string(s).  Note that such command can affect the
			current state of both the OS vendor strings and the
			feature group strings, thus specifying it multiple times
			through kernel command line is meaningful.  But it may
			still not able to affect the final state of a string if
			there are quirks related to this string.  This command
			is useful when one want to control the state of the
			feature group strings to debug BIOS issues related to
			the OSPM features.
			Examples:
			  1. 'acpi_osi="Module Device" acpi_osi=!*' can make
			     '_OSI("Module Device")' FALSE.
			  2. 'acpi_osi=!* acpi_osi="Module Device"' can make
			     '_OSI("Module Device")' TRUE.
			  3. 'acpi_osi=! acpi_osi=!* acpi_osi="Windows 2000"' is
			     equivalent to
			     'acpi_osi=!* acpi_osi=! acpi_osi="Windows 2000"'
			     and
			     'acpi_osi=!* acpi_osi="Windows 2000" acpi_osi=!',
			     they all will make '_OSI("Windows 2000")' TRUE.

	acpi_pm_good	[X86]
			Override the pmtimer bug detection: force the kernel
			to assume that this machine's pmtimer latches its value
			and always returns good values.

	acpi_sci=	[HW,ACPI] ACPI System Control Interrupt trigger mode
			Format: { level | edge | high | low }

	acpi_skip_timer_override [HW,ACPI]
			Recognize and ignore IRQ0/pin2 Interrupt Override.
			For broken nForce2 BIOS resulting in XT-PIC timer.

	acpi_sleep=	[HW,ACPI] Sleep options
			Format: { s3_bios, s3_mode, s3_beep, s4_nohwsig,
				  old_ordering, nonvs, sci_force_enable }
			See Documentation/power/video.txt for information on
			s3_bios and s3_mode.
			s3_beep is for debugging; it makes the PC's speaker beep
			as soon as the kernel's real-mode entry point is called.
			s4_nohwsig prevents ACPI hardware signature from being
			used during resume from hibernation.
			old_ordering causes the ACPI 1.0 ordering of the _PTS
			control method, with respect to putting devices into
			low power states, to be enforced (the ACPI 2.0 ordering
			of _PTS is used by default).
			nonvs prevents the kernel from saving/restoring the
			ACPI NVS memory during suspend/hibernation and resume.
			sci_force_enable causes the kernel to set SCI_EN directly
			on resume from S1/S3 (which is against the ACPI spec,
			but some broken systems don't work without it).

	acpi_use_timer_override [HW,ACPI]
			Use timer override. For some broken Nvidia NF5 boards
			that require a timer override, but don't have HPET

	acpi_enforce_resources=	[ACPI]
			{ strict | lax | no }
			Check for resource conflicts between native drivers
			and ACPI OperationRegions (SystemIO and SystemMemory
			only). IO ports and memory declared in ACPI might be
			used by the ACPI subsystem in arbitrary AML code and
			can interfere with legacy drivers.
			strict (default): access to resources claimed by ACPI
			is denied; legacy drivers trying to access reserved
			resources will fail to bind to device using them.
			lax: access to resources claimed by ACPI is allowed;
			legacy drivers trying to access reserved resources
			will bind successfully but a warning message is logged.
			no: ACPI OperationRegions are not marked as reserved,
			no further checks are performed.

	acpi_no_memhotplug [ACPI] Disable memory hotplug.  Useful for kdump
			   kernels.

	add_efi_memmap	[EFI; X86] Include EFI memory map in
			kernel's map of available physical RAM.

	agp=		[AGP]
			{ off | try_unsupported }
			off: disable AGP support
			try_unsupported: try to drive unsupported chipsets
				(may crash computer or cause data corruption)

	ALSA		[HW,ALSA]
			See Documentation/sound/alsa/alsa-parameters.txt

	alignment=	[KNL,ARM]
			Allow the default userspace alignment fault handler
			behaviour to be specified.  Bit 0 enables warnings,
			bit 1 enables fixups, and bit 2 sends a segfault.

	align_va_addr=	[X86-64]
			Align virtual addresses by clearing slice [14:12] when
			allocating a VMA at process creation time. This option
			gives you up to 3% performance improvement on AMD F15h
			machines (where it is enabled by default) for a
			CPU-intensive style benchmark, and it can vary highly in
			a microbenchmark depending on workload and compiler.

			32: only for 32-bit processes
			64: only for 64-bit processes
			on: enable for both 32- and 64-bit processes
			off: disable for both 32- and 64-bit processes

	alloc_snapshot	[FTRACE]
			Allocate the ftrace snapshot buffer on boot up when the
			main buffer is allocated. This is handy if debugging
			and you need to use tracing_snapshot() on boot up, and
			do not want to use tracing_snapshot_alloc() as it needs
			to be done where GFP_KERNEL allocations are allowed.

	amd_iommu=	[HW,X86-64]
			Pass parameters to the AMD IOMMU driver in the system.
			Possible values are:
			fullflush - enable flushing of IO/TLB entries when
				    they are unmapped. Otherwise they are
				    flushed before they will be reused, which
				    is a lot of faster
			off	  - do not initialize any AMD IOMMU found in
				    the system
			force_isolation - Force device isolation for all
					  devices. The IOMMU driver is not
					  allowed anymore to lift isolation
					  requirements as needed. This option
					  does not override iommu=pt

	amd_iommu_dump=	[HW,X86-64]
			Enable AMD IOMMU driver option to dump the ACPI table
			for AMD IOMMU. With this option enabled, AMD IOMMU
			driver will print ACPI tables for AMD IOMMU during
			IOMMU initialization.

	amijoy.map=	[HW,JOY] Amiga joystick support
			Map of devices attached to JOY0DAT and JOY1DAT
			Format: <a>,<b>
			See also Documentation/input/joystick.txt

	analog.map=	[HW,JOY] Analog joystick and gamepad support
			Specifies type or capabilities of an analog joystick
			connected to one of 16 gameports
			Format: <type1>,<type2>,..<type16>

	apc=		[HW,SPARC]
			Power management functions (SPARCstation-4/5 + deriv.)
			Format: noidle
			Disable APC CPU standby support. SPARCstation-Fox does
			not play well with APC CPU idle - disable it if you have
			APC and your system crashes randomly.

	apic=		[APIC,X86-32] Advanced Programmable Interrupt Controller
			Change the output verbosity whilst booting
			Format: { quiet (default) | verbose | debug }
			Change the amount of debugging information output
			when initialising the APIC and IO-APIC components.

	autoconf=	[IPV6]
			See Documentation/networking/ipv6.txt.

	show_lapic=	[APIC,X86] Advanced Programmable Interrupt Controller
			Limit apic dumping. The parameter defines the maximal
			number of local apics being dumped. Also it is possible
			to set it to "all" by meaning -- no limit here.
			Format: { 1 (default) | 2 | ... | all }.
			The parameter valid if only apic=debug or
			apic=verbose is specified.
			Example: apic=debug show_lapic=all

	apm=		[APM] Advanced Power Management
			See header of arch/x86/kernel/apm_32.c.

	arcrimi=	[HW,NET] ARCnet - "RIM I" (entirely mem-mapped) cards
			Format: <io>,<irq>,<nodeID>

	ataflop=	[HW,M68k]

	atarimouse=	[HW,MOUSE] Atari Mouse

	atkbd.extra=	[HW] Enable extra LEDs and keys on IBM RapidAccess,
			EzKey and similar keyboards

	atkbd.reset=	[HW] Reset keyboard during initialization

	atkbd.set=	[HW] Select keyboard code set
			Format: <int> (2 = AT (default), 3 = PS/2)

	atkbd.scroll=	[HW] Enable scroll wheel on MS Office and similar
			keyboards

	atkbd.softraw=	[HW] Choose between synthetic and real raw mode
			Format: <bool> (0 = real, 1 = synthetic (default))

	atkbd.softrepeat= [HW]
			Use software keyboard repeat

	audit=		[KNL] Enable the audit sub-system
			Format: { "0" | "1" } (0 = disabled, 1 = enabled)
			0 - kernel audit is disabled and can not be enabled
			    until the next reboot
			unset - kernel audit is initialized but disabled and
			    will be fully enabled by the userspace auditd.
			1 - kernel audit is initialized and partially enabled,
			    storing at most audit_backlog_limit messages in
			    RAM until it is fully enabled by the userspace
			    auditd.
			Default: unset

	audit_backlog_limit= [KNL] Set the audit queue size limit.
			Format: <int> (must be >=0)
			Default: 64

	baycom_epp=	[HW,AX25]
			Format: <io>,<mode>

	baycom_par=	[HW,AX25] BayCom Parallel Port AX.25 Modem
			Format: <io>,<mode>
			See header of drivers/net/hamradio/baycom_par.c.

	baycom_ser_fdx=	[HW,AX25]
			BayCom Serial Port AX.25 Modem (Full Duplex Mode)
			Format: <io>,<irq>,<mode>[,<baud>]
			See header of drivers/net/hamradio/baycom_ser_fdx.c.

	baycom_ser_hdx=	[HW,AX25]
			BayCom Serial Port AX.25 Modem (Half Duplex Mode)
			Format: <io>,<irq>,<mode>
			See header of drivers/net/hamradio/baycom_ser_hdx.c.

	blkdevparts=	Manual partition parsing of block device(s) for
			embedded devices based on command line input.
			See Documentation/block/cmdline-partition.txt

	boot_delay=	Milliseconds to delay each printk during boot.
			Values larger than 10 seconds (10000) are changed to
			no delay (0).
			Format: integer

	bootmem_debug	[KNL] Enable bootmem allocator debug messages.

	bttv.card=	[HW,V4L] bttv (bt848 + bt878 based grabber cards)
	bttv.radio=	Most important insmod options are available as
			kernel args too.
	bttv.pll=	See Documentation/video4linux/bttv/Insmod-options
	bttv.tuner=

	bulk_remove=off	[PPC]  This parameter disables the use of the pSeries
			firmware feature for flushing multiple hpte entries
			at a time.

	c101=		[NET] Moxa C101 synchronous serial card

	cachesize=	[BUGS=X86-32] Override level 2 CPU cache size detection.
			Sometimes CPU hardware bugs make them report the cache
			size incorrectly. The kernel will attempt work arounds
			to fix known problems, but for some CPUs it is not
			possible to determine what the correct size should be.
			This option provides an override for these situations.

<<<<<<< HEAD
	ca_keys=	[KEYS] This parameter identifies a specific key(s) on
			the system trusted keyring to be used for certificate
			trust validation.
			format: { id:<keyid> | builtin }
=======
	cca=		[MIPS] Override the kernel pages' cache coherency
			algorithm.  Accepted values range from 0 to 7
			inclusive. See arch/mips/include/asm/pgtable-bits.h
			for platform specific values (SB1, Loongson3 and
			others).
>>>>>>> 475d5928

	ccw_timeout_log [S390]
			See Documentation/s390/CommonIO for details.

	cgroup_disable= [KNL] Disable a particular controller
			Format: {name of the controller(s) to disable}
			The effects of cgroup_disable=foo are:
			- foo isn't auto-mounted if you mount all cgroups in
			  a single hierarchy
			- foo isn't visible as an individually mountable
			  subsystem
			{Currently only "memory" controller deal with this and
			cut the overhead, others just disable the usage. So
			only cgroup_disable=memory is actually worthy}

	checkreqprot	[SELINUX] Set initial checkreqprot flag value.
			Format: { "0" | "1" }
			See security/selinux/Kconfig help text.
			0 -- check protection applied by kernel (includes
				any implied execute protection).
			1 -- check protection requested by application.
			Default value is set via a kernel config option.
			Value can be changed at runtime via
				/selinux/checkreqprot.

	cio_ignore=	[S390]
			See Documentation/s390/CommonIO for details.
	clk_ignore_unused
			[CLK]
			Keep all clocks already enabled by bootloader on,
			even if no driver has claimed them. This is useful
			for debug and development, but should not be
			needed on a platform with proper driver support.
			For more information, see Documentation/clk.txt.

	clock=		[BUGS=X86-32, HW] gettimeofday clocksource override.
			[Deprecated]
			Forces specified clocksource (if available) to be used
			when calculating gettimeofday(). If specified
			clocksource is not available, it defaults to PIT.
			Format: { pit | tsc | cyclone | pmtmr }

	clocksource=	Override the default clocksource
			Format: <string>
			Override the default clocksource and use the clocksource
			with the name specified.
			Some clocksource names to choose from, depending on
			the platform:
			[all] jiffies (this is the base, fallback clocksource)
			[ACPI] acpi_pm
			[ARM] imx_timer1,OSTS,netx_timer,mpu_timer2,
				pxa_timer,timer3,32k_counter,timer0_1
			[AVR32] avr32
			[X86-32] pit,hpet,tsc;
				scx200_hrt on Geode; cyclone on IBM x440
			[MIPS] MIPS
			[PARISC] cr16
			[S390] tod
			[SH] SuperH
			[SPARC64] tick
			[X86-64] hpet,tsc

	clearcpuid=BITNUM [X86]
			Disable CPUID feature X for the kernel. See
			arch/x86/include/asm/cpufeature.h for the valid bit
			numbers. Note the Linux specific bits are not necessarily
			stable over kernel options, but the vendor specific
			ones should be.
			Also note that user programs calling CPUID directly
			or using the feature without checking anything
			will still see it. This just prevents it from
			being used by the kernel or shown in /proc/cpuinfo.
			Also note the kernel might malfunction if you disable
			some critical bits.

	cma=nn[MG]@[start[MG][-end[MG]]]
			[ARM,X86,KNL]
			Sets the size of kernel global memory area for
			contiguous memory allocations and optionally the
			placement constraint by the physical address range of
			memory allocations. For more information, see
			include/linux/dma-contiguous.h

	cmo_free_hint=	[PPC] Format: { yes | no }
			Specify whether pages are marked as being inactive
			when they are freed.  This is used in CMO environments
			to determine OS memory pressure for page stealing by
			a hypervisor.
			Default: yes

	coherent_pool=nn[KMG]	[ARM,KNL]
			Sets the size of memory pool for coherent, atomic dma
			allocations, by default set to 256K.

	code_bytes	[X86] How many bytes of object code to print
			in an oops report.
			Range: 0 - 8192
			Default: 64

	com20020=	[HW,NET] ARCnet - COM20020 chipset
			Format:
			<io>[,<irq>[,<nodeID>[,<backplane>[,<ckp>[,<timeout>]]]]]

	com90io=	[HW,NET] ARCnet - COM90xx chipset (IO-mapped buffers)
			Format: <io>[,<irq>]

	com90xx=	[HW,NET]
			ARCnet - COM90xx chipset (memory-mapped buffers)
			Format: <io>[,<irq>[,<memstart>]]

	condev=		[HW,S390] console device
	conmode=

	console=	[KNL] Output console device and options.

		tty<n>	Use the virtual console device <n>.

		ttyS<n>[,options]
		ttyUSB0[,options]
			Use the specified serial port.  The options are of
			the form "bbbbpnf", where "bbbb" is the baud rate,
			"p" is parity ("n", "o", or "e"), "n" is number of
			bits, and "f" is flow control ("r" for RTS or
			omit it).  Default is "9600n8".

			See Documentation/serial-console.txt for more
			information.  See
			Documentation/networking/netconsole.txt for an
			alternative.

		uart[8250],io,<addr>[,options]
		uart[8250],mmio,<addr>[,options]
			Start an early, polled-mode console on the 8250/16550
			UART at the specified I/O port or MMIO address,
			switching to the matching ttyS device later.  The
			options are the same as for ttyS, above.
		hvc<n>	Use the hypervisor console device <n>. This is for
			both Xen and PowerPC hypervisors.

                If the device connected to the port is not a TTY but a braille
                device, prepend "brl," before the device type, for instance
			console=brl,ttyS0
		For now, only VisioBraille is supported.

	consoleblank=	[KNL] The console blank (screen saver) timeout in
			seconds. Defaults to 10*60 = 10mins. A value of 0
			disables the blank timer.

	coredump_filter=
			[KNL] Change the default value for
			/proc/<pid>/coredump_filter.
			See also Documentation/filesystems/proc.txt.

	cpuidle.off=1	[CPU_IDLE]
			disable the cpuidle sub-system

	cpcihp_generic=	[HW,PCI] Generic port I/O CompactPCI driver
			Format:
			<first_slot>,<last_slot>,<port>,<enum_bit>[,<debug>]

	crashkernel=size[KMG][@offset[KMG]]
			[KNL] Using kexec, Linux can switch to a 'crash kernel'
			upon panic. This parameter reserves the physical
			memory region [offset, offset + size] for that kernel
			image. If '@offset' is omitted, then a suitable offset
			is selected automatically. Check
			Documentation/kdump/kdump.txt for further details.

	crashkernel=range1:size1[,range2:size2,...][@offset]
			[KNL] Same as above, but depends on the memory
			in the running system. The syntax of range is
			start-[end] where start and end are both
			a memory unit (amount[KMG]). See also
			Documentation/kdump/kdump.txt for an example.

	crashkernel=size[KMG],high
			[KNL, x86_64] range could be above 4G. Allow kernel
			to allocate physical memory region from top, so could
			be above 4G if system have more than 4G ram installed.
			Otherwise memory region will be allocated below 4G, if
			available.
			It will be ignored if crashkernel=X is specified.
	crashkernel=size[KMG],low
			[KNL, x86_64] range under 4G. When crashkernel=X,high
			is passed, kernel could allocate physical memory region
			above 4G, that cause second kernel crash on system
			that require some amount of low memory, e.g. swiotlb
			requires at least 64M+32K low memory.  Kernel would
			try to allocate 72M below 4G automatically.
			This one let user to specify own low range under 4G
			for second kernel instead.
			0: to disable low allocation.
			It will be ignored when crashkernel=X,high is not used
			or memory reserved is below 4G.

	cs89x0_dma=	[HW,NET]
			Format: <dma>

	cs89x0_media=	[HW,NET]
			Format: { rj45 | aui | bnc }

	dasd=		[HW,NET]
			See header of drivers/s390/block/dasd_devmap.c.

	db9.dev[2|3]=	[HW,JOY] Multisystem joystick support via parallel port
			(one device per port)
			Format: <port#>,<type>
			See also Documentation/input/joystick-parport.txt

	ddebug_query=   [KNL,DYNAMIC_DEBUG] Enable debug messages at early boot
			time. See Documentation/dynamic-debug-howto.txt for
			details.  Deprecated, see dyndbg.

	debug		[KNL] Enable kernel debugging (events log level).

	debug_locks_verbose=
			[KNL] verbose self-tests
			Format=<0|1>
			Print debugging info while doing the locking API
			self-tests.
			We default to 0 (no extra messages), setting it to
			1 will print _a lot_ more information - normally
			only useful to kernel developers.

	debug_objects	[KNL] Enable object debugging

	no_debug_objects
			[KNL] Disable object debugging

	debug_guardpage_minorder=
			[KNL] When CONFIG_DEBUG_PAGEALLOC is set, this
			parameter allows control of the order of pages that will
			be intentionally kept free (and hence protected) by the
			buddy allocator. Bigger value increase the probability
			of catching random memory corruption, but reduce the
			amount of memory for normal system use. The maximum
			possible value is MAX_ORDER/2.  Setting this parameter
			to 1 or 2 should be enough to identify most random
			memory corruption problems caused by bugs in kernel or
			driver code when a CPU writes to (or reads from) a
			random memory location. Note that there exists a class
			of memory corruptions problems caused by buggy H/W or
			F/W or by drivers badly programing DMA (basically when
			memory is written at bus level and the CPU MMU is
			bypassed) which are not detectable by
			CONFIG_DEBUG_PAGEALLOC, hence this option will not help
			tracking down these problems.

	debugpat	[X86] Enable PAT debugging

	decnet.addr=	[HW,NET]
			Format: <area>[,<node>]
			See also Documentation/networking/decnet.txt.

	default_hugepagesz=
			[same as hugepagesz=] The size of the default
			HugeTLB page size. This is the size represented by
			the legacy /proc/ hugepages APIs, used for SHM, and
			default size when mounting hugetlbfs filesystems.
			Defaults to the default architecture's huge page size
			if not specified.

	dhash_entries=	[KNL]
			Set number of hash buckets for dentry cache.

	disable=	[IPV6]
			See Documentation/networking/ipv6.txt.

	disable_cpu_apicid= [X86,APIC,SMP]
			Format: <int>
			The number of initial APIC ID for the
			corresponding CPU to be disabled at boot,
			mostly used for the kdump 2nd kernel to
			disable BSP to wake up multiple CPUs without
			causing system reset or hang due to sending
			INIT from AP to BSP.

	disable_ddw     [PPC/PSERIES]
			Disable Dynamic DMA Window support. Use this if
			to workaround buggy firmware.

	disable_ipv6=	[IPV6]
			See Documentation/networking/ipv6.txt.

	disable_mtrr_cleanup [X86]
			The kernel tries to adjust MTRR layout from continuous
			to discrete, to make X server driver able to add WB
			entry later. This parameter disables that.

	disable_mtrr_trim [X86, Intel and AMD only]
			By default the kernel will trim any uncacheable
			memory out of your available memory pool based on
			MTRR settings.  This parameter disables that behavior,
			possibly causing your machine to run very slowly.

	disable_timer_pin_1 [X86]
			Disable PIN 1 of APIC timer
			Can be useful to work around chipset bugs.

	dma_debug=off	If the kernel is compiled with DMA_API_DEBUG support,
			this option disables the debugging code at boot.

	dma_debug_entries=<number>
			This option allows to tune the number of preallocated
			entries for DMA-API debugging code. One entry is
			required per DMA-API allocation. Use this if the
			DMA-API debugging code disables itself because the
			architectural default is too low.

	dma_debug_driver=<driver_name>
			With this option the DMA-API debugging driver
			filter feature can be enabled at boot time. Just
			pass the driver to filter for as the parameter.
			The filter can be disabled or changed to another
			driver later using sysfs.

	drm_kms_helper.edid_firmware=[<connector>:]<file>
			Broken monitors, graphic adapters and KVMs may
			send no or incorrect EDID data sets. This parameter
			allows to specify an EDID data set in the
			/lib/firmware directory that is used instead.
			Generic built-in EDID data sets are used, if one of
			edid/1024x768.bin, edid/1280x1024.bin,
			edid/1680x1050.bin, or edid/1920x1080.bin is given
			and no file with the same name exists. Details and
			instructions how to build your own EDID data are
			available in Documentation/EDID/HOWTO.txt. An EDID
			data set will only be used for a particular connector,
			if its name and a colon are prepended to the EDID
			name.

	dscc4.setup=	[NET]

	dyndbg[="val"]		[KNL,DYNAMIC_DEBUG]
	module.dyndbg[="val"]
			Enable debug messages at boot time.  See
			Documentation/dynamic-debug-howto.txt for details.

	early_ioremap_debug [KNL]
			Enable debug messages in early_ioremap support. This
			is useful for tracking down temporary early mappings
			which are not unmapped.

	earlycon=	[KNL] Output early console device and options.

		uart[8250],io,<addr>[,options]
		uart[8250],mmio,<addr>[,options]
		uart[8250],mmio32,<addr>[,options]
			Start an early, polled-mode console on the 8250/16550
			UART at the specified I/O port or MMIO address.
			MMIO inter-register address stride is either 8-bit
			(mmio) or 32-bit (mmio32).
			The options are the same as for ttyS, above.

		pl011,<addr>
			Start an early, polled-mode console on a pl011 serial
			port at the specified address. The pl011 serial port
			must already be setup and configured. Options are not
			yet supported.

		smh	Use ARM semihosting calls for early console.

	earlyprintk=	[X86,SH,BLACKFIN,ARM,M68k]
			earlyprintk=vga
			earlyprintk=efi
			earlyprintk=xen
			earlyprintk=serial[,ttySn[,baudrate]]
			earlyprintk=serial[,0x...[,baudrate]]
			earlyprintk=ttySn[,baudrate]
			earlyprintk=dbgp[debugController#]

			earlyprintk is useful when the kernel crashes before
			the normal console is initialized. It is not enabled by
			default because it has some cosmetic problems.

			Append ",keep" to not disable it when the real console
			takes over.

			Only one of vga, efi, serial, or usb debug port can
			be used at a time.

			Currently only ttyS0 and ttyS1 may be specified by
			name.  Other I/O ports may be explicitly specified
			on some architectures (x86 and arm at least) by
			replacing ttySn with an I/O port address, like this:
				earlyprintk=serial,0x1008,115200
			You can find the port for a given device in
			/proc/tty/driver/serial:
				2: uart:ST16650V2 port:00001008 irq:18 ...

			Interaction with the standard serial driver is not
			very good.

			The VGA and EFI output is eventually overwritten by
			the real console.

			The xen output can only be used by Xen PV guests.

	edac_report=	[HW,EDAC] Control how to report EDAC event
			Format: {"on" | "off" | "force"}
			on: enable EDAC to report H/W event. May be overridden
			by other higher priority error reporting module.
			off: disable H/W event reporting through EDAC.
			force: enforce the use of EDAC to report H/W event.
			default: on.

	ekgdboc=	[X86,KGDB] Allow early kernel console debugging
			ekgdboc=kbd

			This is designed to be used in conjunction with
			the boot argument: earlyprintk=vga

	edd=		[EDD]
			Format: {"off" | "on" | "skip[mbr]"}

	efi=		[EFI]
			Format: { "old_map" }
			old_map [X86-64]: switch to the old ioremap-based EFI
			runtime services mapping. 32-bit still uses this one by
			default.

	efi_no_storage_paranoia [EFI; X86]
			Using this parameter you can use more than 50% of
			your efi variable storage. Use this parameter only if
			you are really sure that your UEFI does sane gc and
			fulfills the spec otherwise your board may brick.

	eisa_irq_edge=	[PARISC,HW]
			See header of drivers/parisc/eisa.c.

	elanfreq=	[X86-32]
			See comment before function elanfreq_setup() in
			arch/x86/kernel/cpu/cpufreq/elanfreq.c.

	elevator=	[IOSCHED]
			Format: {"cfq" | "deadline" | "noop"}
			See Documentation/block/cfq-iosched.txt and
			Documentation/block/deadline-iosched.txt for details.

	elfcorehdr=[size[KMG]@]offset[KMG] [IA64,PPC,SH,X86,S390]
			Specifies physical address of start of kernel core
			image elf header and optionally the size. Generally
			kexec loader will pass this option to capture kernel.
			See Documentation/kdump/kdump.txt for details.

	enable_mtrr_cleanup [X86]
			The kernel tries to adjust MTRR layout from continuous
			to discrete, to make X server driver able to add WB
			entry later. This parameter enables that.

	enable_timer_pin_1 [X86]
			Enable PIN 1 of APIC timer
			Can be useful to work around chipset bugs
			(in particular on some ATI chipsets).
			The kernel tries to set a reasonable default.

	enforcing	[SELINUX] Set initial enforcing status.
			Format: {"0" | "1"}
			See security/selinux/Kconfig help text.
			0 -- permissive (log only, no denials).
			1 -- enforcing (deny and log).
			Default value is 0.
			Value can be changed at runtime via /selinux/enforce.

	erst_disable	[ACPI]
			Disable Error Record Serialization Table (ERST)
			support.

	ether=		[HW,NET] Ethernet cards parameters
			This option is obsoleted by the "netdev=" option, which
			has equivalent usage. See its documentation for details.

	evm=		[EVM]
			Format: { "fix" }
			Permit 'security.evm' to be updated regardless of
			current integrity status.

	failslab=
	fail_page_alloc=
	fail_make_request=[KNL]
			General fault injection mechanism.
			Format: <interval>,<probability>,<space>,<times>
			See also Documentation/fault-injection/.

	floppy=		[HW]
			See Documentation/blockdev/floppy.txt.

	force_pal_cache_flush
			[IA-64] Avoid check_sal_cache_flush which may hang on
			buggy SAL_CACHE_FLUSH implementations. Using this
			parameter will force ia64_sal_cache_flush to call
			ia64_pal_cache_flush instead of SAL_CACHE_FLUSH.

	forcepae [X86-32]
			Forcefully enable Physical Address Extension (PAE).
			Many Pentium M systems disable PAE but may have a
			functionally usable PAE implementation.
			Warning: use of this parameter will taint the kernel
			and may cause unknown problems.

	ftrace=[tracer]
			[FTRACE] will set and start the specified tracer
			as early as possible in order to facilitate early
			boot debugging.

	ftrace_dump_on_oops[=orig_cpu]
			[FTRACE] will dump the trace buffers on oops.
			If no parameter is passed, ftrace will dump
			buffers of all CPUs, but if you pass orig_cpu, it will
			dump only the buffer of the CPU that triggered the
			oops.

	ftrace_filter=[function-list]
			[FTRACE] Limit the functions traced by the function
			tracer at boot up. function-list is a comma separated
			list of functions. This list can be changed at run
			time by the set_ftrace_filter file in the debugfs
			tracing directory.

	ftrace_notrace=[function-list]
			[FTRACE] Do not trace the functions specified in
			function-list. This list can be changed at run time
			by the set_ftrace_notrace file in the debugfs
			tracing directory.

	ftrace_graph_filter=[function-list]
			[FTRACE] Limit the top level callers functions traced
			by the function graph tracer at boot up.
			function-list is a comma separated list of functions
			that can be changed at run time by the
			set_graph_function file in the debugfs tracing directory.

	ftrace_graph_notrace=[function-list]
			[FTRACE] Do not trace from the functions specified in
			function-list.  This list is a comma separated list of
			functions that can be changed at run time by the
			set_graph_notrace file in the debugfs tracing directory.

	gamecon.map[2|3]=
			[HW,JOY] Multisystem joystick and NES/SNES/PSX pad
			support via parallel port (up to 5 devices per port)
			Format: <port#>,<pad1>,<pad2>,<pad3>,<pad4>,<pad5>
			See also Documentation/input/joystick-parport.txt

	gamma=		[HW,DRM]

	gart_fix_e820=  [X86_64] disable the fix e820 for K8 GART
			Format: off | on
			default: on

	gcov_persist=	[GCOV] When non-zero (default), profiling data for
			kernel modules is saved and remains accessible via
			debugfs, even when the module is unloaded/reloaded.
			When zero, profiling data is discarded and associated
			debugfs files are removed at module unload time.

	gpt		[EFI] Forces disk with valid GPT signature but
			invalid Protective MBR to be treated as GPT. If the
			primary GPT is corrupted, it enables the backup/alternate
			GPT to be used instead.

	grcan.enable0=	[HW] Configuration of physical interface 0. Determines
			the "Enable 0" bit of the configuration register.
			Format: 0 | 1
			Default: 0
	grcan.enable1=	[HW] Configuration of physical interface 1. Determines
			the "Enable 0" bit of the configuration register.
			Format: 0 | 1
			Default: 0
	grcan.select=	[HW] Select which physical interface to use.
			Format: 0 | 1
			Default: 0
	grcan.txsize=	[HW] Sets the size of the tx buffer.
			Format: <unsigned int> such that (txsize & ~0x1fffc0) == 0.
			Default: 1024
	grcan.rxsize=	[HW] Sets the size of the rx buffer.
			Format: <unsigned int> such that (rxsize & ~0x1fffc0) == 0.
			Default: 1024

	hashdist=	[KNL,NUMA] Large hashes allocated during boot
			are distributed across NUMA nodes.  Defaults on
			for 64-bit NUMA, off otherwise.
			Format: 0 | 1 (for off | on)

	hcl=		[IA-64] SGI's Hardware Graph compatibility layer

	hd=		[EIDE] (E)IDE hard drive subsystem geometry
			Format: <cyl>,<head>,<sect>

	hest_disable	[ACPI]
			Disable Hardware Error Source Table (HEST) support;
			corresponding firmware-first mode error processing
			logic will be disabled.

	highmem=nn[KMG]	[KNL,BOOT] forces the highmem zone to have an exact
			size of <nn>. This works even on boxes that have no
			highmem otherwise. This also works to reduce highmem
			size on bigger boxes.

	highres=	[KNL] Enable/disable high resolution timer mode.
			Valid parameters: "on", "off"
			Default: "on"

	hisax=		[HW,ISDN]
			See Documentation/isdn/README.HiSax.

	hlt		[BUGS=ARM,SH]

	hpet=		[X86-32,HPET] option to control HPET usage
			Format: { enable (default) | disable | force |
				verbose }
			disable: disable HPET and use PIT instead
			force: allow force enabled of undocumented chips (ICH4,
				VIA, nVidia)
			verbose: show contents of HPET registers during setup

	hpet_mmap=	[X86, HPET_MMAP] Allow userspace to mmap HPET
			registers.  Default set by CONFIG_HPET_MMAP_DEFAULT.

	hugepages=	[HW,X86-32,IA-64] HugeTLB pages to allocate at boot.
	hugepagesz=	[HW,IA-64,PPC,X86-64] The size of the HugeTLB pages.
			On x86-64 and powerpc, this option can be specified
			multiple times interleaved with hugepages= to reserve
			huge pages of different sizes. Valid pages sizes on
			x86-64 are 2M (when the CPU supports "pse") and 1G
			(when the CPU supports the "pdpe1gb" cpuinfo flag)
			Note that 1GB pages can only be allocated at boot time
			using hugepages= and not freed afterwards.

	hvc_iucv=	[S390] Number of z/VM IUCV hypervisor console (HVC)
			       terminal devices. Valid values: 0..8
	hvc_iucv_allow=	[S390] Comma-separated list of z/VM user IDs.
			       If specified, z/VM IUCV HVC accepts connections
			       from listed z/VM user IDs only.

	hwthread_map=	[METAG] Comma-separated list of Linux cpu id to
			        hardware thread id mappings.
				Format: <cpu>:<hwthread>

	keep_bootcon	[KNL]
			Do not unregister boot console at start. This is only
			useful for debugging when something happens in the window
			between unregistering the boot console and initializing
			the real console.

	i2c_bus=	[HW] Override the default board specific I2C bus speed
			     or register an additional I2C bus that is not
			     registered from board initialization code.
			     Format:
			     <bus_id>,<clkrate>

	i8042.debug	[HW] Toggle i8042 debug mode
	i8042.direct	[HW] Put keyboard port into non-translated mode
	i8042.dumbkbd	[HW] Pretend that controller can only read data from
			     keyboard and cannot control its state
			     (Don't attempt to blink the leds)
	i8042.noaux	[HW] Don't check for auxiliary (== mouse) port
	i8042.nokbd	[HW] Don't check/create keyboard port
	i8042.noloop	[HW] Disable the AUX Loopback command while probing
			     for the AUX port
	i8042.nomux	[HW] Don't check presence of an active multiplexing
			     controller
	i8042.nopnp	[HW] Don't use ACPIPnP / PnPBIOS to discover KBD/AUX
			     controllers
	i8042.notimeout	[HW] Ignore timeout condition signalled by controller
	i8042.reset	[HW] Reset the controller during init and cleanup
	i8042.unlock	[HW] Unlock (ignore) the keylock

	i810=		[HW,DRM]

	i8k.ignore_dmi	[HW] Continue probing hardware even if DMI data
			indicates that the driver is running on unsupported
			hardware.
	i8k.force	[HW] Activate i8k driver even if SMM BIOS signature
			does not match list of supported models.
	i8k.power_status
			[HW] Report power status in /proc/i8k
			(disabled by default)
	i8k.restricted	[HW] Allow controlling fans only if SYS_ADMIN
			capability is set.

	i915.invert_brightness=
			[DRM] Invert the sense of the variable that is used to
			set the brightness of the panel backlight. Normally a
			brightness value of 0 indicates backlight switched off,
			and the maximum of the brightness value sets the backlight
			to maximum brightness. If this parameter is set to 0
			(default) and the machine requires it, or this parameter
			is set to 1, a brightness value of 0 sets the backlight
			to maximum brightness, and the maximum of the brightness
			value switches the backlight off.
			-1 -- never invert brightness
			 0 -- machine default
			 1 -- force brightness inversion

	icn=		[HW,ISDN]
			Format: <io>[,<membase>[,<icn_id>[,<icn_id2>]]]

	ide-core.nodma=	[HW] (E)IDE subsystem
			Format: =0.0 to prevent dma on hda, =0.1 hdb =1.0 hdc
			.vlb_clock .pci_clock .noflush .nohpa .noprobe .nowerr
			.cdrom .chs .ignore_cable are additional options
			See Documentation/ide/ide.txt.

	ide-pci-generic.all-generic-ide [HW] (E)IDE subsystem
			Claim all unknown PCI IDE storage controllers.

	idle=		[X86]
			Format: idle=poll, idle=halt, idle=nomwait
			Poll forces a polling idle loop that can slightly
			improve the performance of waking up a idle CPU, but
			will use a lot of power and make the system run hot.
			Not recommended.
			idle=halt: Halt is forced to be used for CPU idle.
			In such case C2/C3 won't be used again.
			idle=nomwait: Disable mwait for CPU C-states

	ignore_loglevel	[KNL]
			Ignore loglevel setting - this will print /all/
			kernel messages to the console. Useful for debugging.
			We also add it as printk module parameter, so users
			could change it dynamically, usually by
			/sys/module/printk/parameters/ignore_loglevel.

	ihash_entries=	[KNL]
			Set number of hash buckets for inode cache.

	ima_appraise=	[IMA] appraise integrity measurements
			Format: { "off" | "enforce" | "fix" }
			default: "enforce"

	ima_appraise_tcb [IMA]
			The builtin appraise policy appraises all files
			owned by uid=0.

	ima_hash=	[IMA]
			Format: { md5 | sha1 | rmd160 | sha256 | sha384
				   | sha512 | ... }
			default: "sha1"

			The list of supported hash algorithms is defined
			in crypto/hash_info.h.

	ima_tcb		[IMA]
			Load a policy which meets the needs of the Trusted
			Computing Base.  This means IMA will measure all
			programs exec'd, files mmap'd for exec, and all files
			opened for read by uid=0.

	ima_template=   [IMA]
			Select one of defined IMA measurements template formats.
			Formats: { "ima" | "ima-ng" }
			Default: "ima-ng"

	ima.ahash_minsize= [IMA] Minimum file size for asynchronous hash usage
			Format: <min_file_size>
			Set the minimal file size for using asynchronous hash.
			If left unspecified, ahash usage is disabled.

			ahash performance varies for different data sizes on
			different crypto accelerators. This option can be used
			to achieve the best performance for a particular HW.

	ima.ahash_bufsize= [IMA] Asynchronous hash buffer size
			Format: <bufsize>
			Set hashing buffer size. Default: 4k.

			ahash performance varies for different chunk sizes on
			different crypto accelerators. This option can be used
			to achieve best performance for particular HW.

	init=		[KNL]
			Format: <full_path>
			Run specified binary instead of /sbin/init as init
			process.

	initcall_debug	[KNL] Trace initcalls as they are executed.  Useful
			for working out where the kernel is dying during
			startup.

	initcall_blacklist=  [KNL] Do not execute a comma-separated list of
			initcall functions.  Useful for debugging built-in
			modules and initcalls.

	initrd=		[BOOT] Specify the location of the initial ramdisk

	inport.irq=	[HW] Inport (ATI XL and Microsoft) busmouse driver
			Format: <irq>

	int_pln_enable  [x86] Enable power limit notification interrupt

	integrity_audit=[IMA]
			Format: { "0" | "1" }
			0 -- basic integrity auditing messages. (Default)
			1 -- additional integrity auditing messages.

	intel_iommu=	[DMAR] Intel IOMMU driver (DMAR) option
		on
			Enable intel iommu driver.
		off
			Disable intel iommu driver.
		igfx_off [Default Off]
			By default, gfx is mapped as normal device. If a gfx
			device has a dedicated DMAR unit, the DMAR unit is
			bypassed by not enabling DMAR with this option. In
			this case, gfx device will use physical address for
			DMA.
		forcedac [x86_64]
			With this option iommu will not optimize to look
			for io virtual address below 32-bit forcing dual
			address cycle on pci bus for cards supporting greater
			than 32-bit addressing. The default is to look
			for translation below 32-bit and if not available
			then look in the higher range.
		strict [Default Off]
			With this option on every unmap_single operation will
			result in a hardware IOTLB flush operation as opposed
			to batching them for performance.
		sp_off [Default Off]
			By default, super page will be supported if Intel IOMMU
			has the capability. With this option, super page will
			not be supported.

	intel_idle.max_cstate=	[KNL,HW,ACPI,X86]
			0	disables intel_idle and fall back on acpi_idle.
			1 to 6	specify maximum depth of C-state.

	intel_pstate=  [X86]
		       disable
		         Do not enable intel_pstate as the default
		         scaling driver for the supported processors

	intremap=	[X86-64, Intel-IOMMU]
			on	enable Interrupt Remapping (default)
			off	disable Interrupt Remapping
			nosid	disable Source ID checking
			no_x2apic_optout
				BIOS x2APIC opt-out request will be ignored

	iomem=		Disable strict checking of access to MMIO memory
		strict	regions from userspace.
		relaxed

	iommu=		[x86]
		off
		force
		noforce
		biomerge
		panic
		nopanic
		merge
		nomerge
		forcesac
		soft
		pt		[x86, IA-64]


	io7=		[HW] IO7 for Marvel based alpha systems
			See comment before marvel_specify_io7 in
			arch/alpha/kernel/core_marvel.c.

	io_delay=	[X86] I/O delay method
		0x80
			Standard port 0x80 based delay
		0xed
			Alternate port 0xed based delay (needed on some systems)
		udelay
			Simple two microseconds delay
		none
			No delay

	ip=		[IP_PNP]
			See Documentation/filesystems/nfs/nfsroot.txt.

	irqfixup	[HW]
			When an interrupt is not handled search all handlers
			for it. Intended to get systems with badly broken
			firmware running.

	irqpoll		[HW]
			When an interrupt is not handled search all handlers
			for it. Also check all handlers each timer
			interrupt. Intended to get systems with badly broken
			firmware running.

	isapnp=		[ISAPNP]
			Format: <RDP>,<reset>,<pci_scan>,<verbosity>

	isolcpus=	[KNL,SMP] Isolate CPUs from the general scheduler.
			Format:
			<cpu number>,...,<cpu number>
			or
			<cpu number>-<cpu number>
			(must be a positive range in ascending order)
			or a mixture
			<cpu number>,...,<cpu number>-<cpu number>

			This option can be used to specify one or more CPUs
			to isolate from the general SMP balancing and scheduling
			algorithms. You can move a process onto or off an
			"isolated" CPU via the CPU affinity syscalls or cpuset.
			<cpu number> begins at 0 and the maximum value is
			"number of CPUs in system - 1".

			This option is the preferred way to isolate CPUs. The
			alternative -- manually setting the CPU mask of all
			tasks in the system -- can cause problems and
			suboptimal load balancer performance.

	iucv=		[HW,NET]

	ivrs_ioapic	[HW,X86_64]
			Provide an override to the IOAPIC-ID<->DEVICE-ID
			mapping provided in the IVRS ACPI table. For
			example, to map IOAPIC-ID decimal 10 to
			PCI device 00:14.0 write the parameter as:
				ivrs_ioapic[10]=00:14.0

	ivrs_hpet	[HW,X86_64]
			Provide an override to the HPET-ID<->DEVICE-ID
			mapping provided in the IVRS ACPI table. For
			example, to map HPET-ID decimal 0 to
			PCI device 00:14.0 write the parameter as:
				ivrs_hpet[0]=00:14.0

	js=		[HW,JOY] Analog joystick
			See Documentation/input/joystick.txt.

	kaslr/nokaslr	[X86]
			Enable/disable kernel and module base offset ASLR
			(Address Space Layout Randomization) if built into
			the kernel. When CONFIG_HIBERNATION is selected,
			kASLR is disabled by default. When kASLR is enabled,
			hibernation will be disabled.

	keepinitrd	[HW,ARM]

	kernelcore=nn[KMG]	[KNL,X86,IA-64,PPC] This parameter
			specifies the amount of memory usable by the kernel
			for non-movable allocations.  The requested amount is
			spread evenly throughout all nodes in the system. The
			remaining memory in each node is used for Movable
			pages. In the event, a node is too small to have both
			kernelcore and Movable pages, kernelcore pages will
			take priority and other nodes will have a larger number
			of Movable pages.  The Movable zone is used for the
			allocation of pages that may be reclaimed or moved
			by the page migration subsystem.  This means that
			HugeTLB pages may not be allocated from this zone.
			Note that allocations like PTEs-from-HighMem still
			use the HighMem zone if it exists, and the Normal
			zone if it does not.

	kgdbdbgp=	[KGDB,HW] kgdb over EHCI usb debug port.
			Format: <Controller#>[,poll interval]
			The controller # is the number of the ehci usb debug
			port as it is probed via PCI.  The poll interval is
			optional and is the number seconds in between
			each poll cycle to the debug port in case you need
			the functionality for interrupting the kernel with
			gdb or control-c on the dbgp connection.  When
			not using this parameter you use sysrq-g to break into
			the kernel debugger.

	kgdboc=		[KGDB,HW] kgdb over consoles.
			Requires a tty driver that supports console polling,
			or a supported polling keyboard driver (non-usb).
			 Serial only format: <serial_device>[,baud]
			 keyboard only format: kbd
			 keyboard and serial format: kbd,<serial_device>[,baud]
			Optional Kernel mode setting:
			 kms, kbd format: kms,kbd
			 kms, kbd and serial format: kms,kbd,<ser_dev>[,baud]

	kgdbwait	[KGDB] Stop kernel execution and enter the
			kernel debugger at the earliest opportunity.

	kmac=		[MIPS] korina ethernet MAC address.
			Configure the RouterBoard 532 series on-chip
			Ethernet adapter MAC address.

	kmemleak=	[KNL] Boot-time kmemleak enable/disable
			Valid arguments: on, off
			Default: on

	kmemcheck=	[X86] Boot-time kmemcheck enable/disable/one-shot mode
			Valid arguments: 0, 1, 2
			kmemcheck=0 (disabled)
			kmemcheck=1 (enabled)
			kmemcheck=2 (one-shot mode)
			Default: 2 (one-shot mode)

	kstack=N	[X86] Print N words from the kernel stack
			in oops dumps.

	kvm.ignore_msrs=[KVM] Ignore guest accesses to unhandled MSRs.
			Default is 0 (don't ignore, but inject #GP)

	kvm.mmu_audit=	[KVM] This is a R/W parameter which allows audit
			KVM MMU at runtime.
			Default is 0 (off)

	kvm-amd.nested=	[KVM,AMD] Allow nested virtualization in KVM/SVM.
			Default is 1 (enabled)

	kvm-amd.npt=	[KVM,AMD] Disable nested paging (virtualized MMU)
			for all guests.
			Default is 1 (enabled) if in 64-bit or 32-bit PAE mode.

	kvm-intel.ept=	[KVM,Intel] Disable extended page tables
			(virtualized MMU) support on capable Intel chips.
			Default is 1 (enabled)

	kvm-intel.emulate_invalid_guest_state=
			[KVM,Intel] Enable emulation of invalid guest states
			Default is 0 (disabled)

	kvm-intel.flexpriority=
			[KVM,Intel] Disable FlexPriority feature (TPR shadow).
			Default is 1 (enabled)

	kvm-intel.nested=
			[KVM,Intel] Enable VMX nesting (nVMX).
			Default is 0 (disabled)

	kvm-intel.unrestricted_guest=
			[KVM,Intel] Disable unrestricted guest feature
			(virtualized real and unpaged mode) on capable
			Intel chips. Default is 1 (enabled)

	kvm-intel.vpid=	[KVM,Intel] Disable Virtual Processor Identification
			feature (tagged TLBs) on capable Intel chips.
			Default is 1 (enabled)

	l2cr=		[PPC]

	l3cr=		[PPC]

	lapic		[X86-32,APIC] Enable the local APIC even if BIOS
			disabled it.

	lapic=		[x86,APIC] "notscdeadline" Do not use TSC deadline
			value for LAPIC timer one-shot implementation. Default
			back to the programmable timer unit in the LAPIC.

	lapic_timer_c2_ok	[X86,APIC] trust the local apic timer
			in C2 power state.

	libata.dma=	[LIBATA] DMA control
			libata.dma=0	  Disable all PATA and SATA DMA
			libata.dma=1	  PATA and SATA Disk DMA only
			libata.dma=2	  ATAPI (CDROM) DMA only
			libata.dma=4	  Compact Flash DMA only
			Combinations also work, so libata.dma=3 enables DMA
			for disks and CDROMs, but not CFs.

	libata.ignore_hpa=	[LIBATA] Ignore HPA limit
			libata.ignore_hpa=0	  keep BIOS limits (default)
			libata.ignore_hpa=1	  ignore limits, using full disk

	libata.noacpi	[LIBATA] Disables use of ACPI in libata suspend/resume
			when set.
			Format: <int>

	libata.force=	[LIBATA] Force configurations.  The format is comma
			separated list of "[ID:]VAL" where ID is
			PORT[.DEVICE].  PORT and DEVICE are decimal numbers
			matching port, link or device.  Basically, it matches
			the ATA ID string printed on console by libata.  If
			the whole ID part is omitted, the last PORT and DEVICE
			values are used.  If ID hasn't been specified yet, the
			configuration applies to all ports, links and devices.

			If only DEVICE is omitted, the parameter applies to
			the port and all links and devices behind it.  DEVICE
			number of 0 either selects the first device or the
			first fan-out link behind PMP device.  It does not
			select the host link.  DEVICE number of 15 selects the
			host link and device attached to it.

			The VAL specifies the configuration to force.  As long
			as there's no ambiguity shortcut notation is allowed.
			For example, both 1.5 and 1.5G would work for 1.5Gbps.
			The following configurations can be forced.

			* Cable type: 40c, 80c, short40c, unk, ign or sata.
			  Any ID with matching PORT is used.

			* SATA link speed limit: 1.5Gbps or 3.0Gbps.

			* Transfer mode: pio[0-7], mwdma[0-4] and udma[0-7].
			  udma[/][16,25,33,44,66,100,133] notation is also
			  allowed.

			* [no]ncq: Turn on or off NCQ.

			* nohrst, nosrst, norst: suppress hard, soft
                          and both resets.

			* rstonce: only attempt one reset during
			  hot-unplug link recovery

			* dump_id: dump IDENTIFY data.

			* atapi_dmadir: Enable ATAPI DMADIR bridge support

			* disable: Disable this device.

			If there are multiple matching configurations changing
			the same attribute, the last one is used.

	memblock=debug	[KNL] Enable memblock debug messages.

	load_ramdisk=	[RAM] List of ramdisks to load from floppy
			See Documentation/blockdev/ramdisk.txt.

	lockd.nlm_grace_period=P  [NFS] Assign grace period.
			Format: <integer>

	lockd.nlm_tcpport=N	[NFS] Assign TCP port.
			Format: <integer>

	lockd.nlm_timeout=T	[NFS] Assign timeout value.
			Format: <integer>

	lockd.nlm_udpport=M	[NFS] Assign UDP port.
			Format: <integer>

	logibm.irq=	[HW,MOUSE] Logitech Bus Mouse Driver
			Format: <irq>

	loglevel=	All Kernel Messages with a loglevel smaller than the
			console loglevel will be printed to the console. It can
			also be changed with klogd or other programs. The
			loglevels are defined as follows:

			0 (KERN_EMERG)		system is unusable
			1 (KERN_ALERT)		action must be taken immediately
			2 (KERN_CRIT)		critical conditions
			3 (KERN_ERR)		error conditions
			4 (KERN_WARNING)	warning conditions
			5 (KERN_NOTICE)		normal but significant condition
			6 (KERN_INFO)		informational
			7 (KERN_DEBUG)		debug-level messages

	log_buf_len=n[KMG]	Sets the size of the printk ring buffer,
			in bytes.  n must be a power of two and greater
			than the minimal size. The minimal size is defined
			by LOG_BUF_SHIFT kernel config parameter. There is
			also CONFIG_LOG_CPU_MAX_BUF_SHIFT config parameter
			that allows to increase the default size depending on
			the number of CPUs. See init/Kconfig for more details.

	logo.nologo	[FB] Disables display of the built-in Linux logo.
			This may be used to provide more screen space for
			kernel log messages and is useful when debugging
			kernel boot problems.

	lp=0		[LP]	Specify parallel ports to use, e.g,
	lp=port[,port...]	lp=none,parport0 (lp0 not configured, lp1 uses
	lp=reset		first parallel port). 'lp=0' disables the
	lp=auto			printer driver. 'lp=reset' (which can be
				specified in addition to the ports) causes
				attached printers to be reset. Using
				lp=port1,port2,... specifies the parallel ports
				to associate lp devices with, starting with
				lp0. A port specification may be 'none' to skip
				that lp device, or a parport name such as
				'parport0'. Specifying 'lp=auto' instead of a
				port specification list means that device IDs
				from each port should be examined, to see if
				an IEEE 1284-compliant printer is attached; if
				so, the driver will manage that printer.
				See also header of drivers/char/lp.c.

	lpj=n		[KNL]
			Sets loops_per_jiffy to given constant, thus avoiding
			time-consuming boot-time autodetection (up to 250 ms per
			CPU). 0 enables autodetection (default). To determine
			the correct value for your kernel, boot with normal
			autodetection and see what value is printed. Note that
			on SMP systems the preset will be applied to all CPUs,
			which is likely to cause problems if your CPUs need
			significantly divergent settings. An incorrect value
			will cause delays in the kernel to be wrong, leading to
			unpredictable I/O errors and other breakage. Although
			unlikely, in the extreme case this might damage your
			hardware.

	ltpc=		[NET]
			Format: <io>,<irq>,<dma>

	machvec=	[IA-64] Force the use of a particular machine-vector
			(machvec) in a generic kernel.
			Example: machvec=hpzx1_swiotlb

	machtype=	[Loongson] Share the same kernel image file between different
			 yeeloong laptop.
			Example: machtype=lemote-yeeloong-2f-7inch

	max_addr=nn[KMG]	[KNL,BOOT,ia64] All physical memory greater
			than or equal to this physical address is ignored.

	maxcpus=	[SMP] Maximum number of processors that	an SMP kernel
			should make use of.  maxcpus=n : n >= 0 limits the
			kernel to using 'n' processors.  n=0 is a special case,
			it is equivalent to "nosmp", which also disables
			the IO APIC.

	max_loop=	[LOOP] The number of loop block devices that get
	(loop.max_loop)	unconditionally pre-created at init time. The default
			number is configured by BLK_DEV_LOOP_MIN_COUNT. Instead
			of statically allocating a predefined number, loop
			devices can be requested on-demand with the
			/dev/loop-control interface.

	mce		[X86-32] Machine Check Exception

	mce=option	[X86-64] See Documentation/x86/x86_64/boot-options.txt

	md=		[HW] RAID subsystems devices and level
			See Documentation/md.txt.

	mdacon=		[MDA]
			Format: <first>,<last>
			Specifies range of consoles to be captured by the MDA.

	mem=nn[KMG]	[KNL,BOOT] Force usage of a specific amount of memory
			Amount of memory to be used when the kernel is not able
			to see the whole system memory or for test.
			[X86] Work as limiting max address. Use together
			with memmap= to avoid physical address space collisions.
			Without memmap= PCI devices could be placed at addresses
			belonging to unused RAM.

	mem=nopentium	[BUGS=X86-32] Disable usage of 4MB pages for kernel
			memory.

	memchunk=nn[KMG]
			[KNL,SH] Allow user to override the default size for
			per-device physically contiguous DMA buffers.

	memmap=exactmap	[KNL,X86] Enable setting of an exact
			E820 memory map, as specified by the user.
			Such memmap=exactmap lines can be constructed based on
			BIOS output or other requirements. See the memmap=nn@ss
			option description.

	memmap=nn[KMG]@ss[KMG]
			[KNL] Force usage of a specific region of memory.
			Region of memory to be used is from ss to ss+nn.

	memmap=nn[KMG]#ss[KMG]
			[KNL,ACPI] Mark specific memory as ACPI data.
			Region of memory to be marked is from ss to ss+nn.

	memmap=nn[KMG]$ss[KMG]
			[KNL,ACPI] Mark specific memory as reserved.
			Region of memory to be reserved is from ss to ss+nn.
			Example: Exclude memory from 0x18690000-0x1869ffff
			         memmap=64K$0x18690000
			         or
			         memmap=0x10000$0x18690000

	memory_corruption_check=0/1 [X86]
			Some BIOSes seem to corrupt the first 64k of
			memory when doing things like suspend/resume.
			Setting this option will scan the memory
			looking for corruption.  Enabling this will
			both detect corruption and prevent the kernel
			from using the memory being corrupted.
			However, its intended as a diagnostic tool; if
			repeatable BIOS-originated corruption always
			affects the same memory, you can use memmap=
			to prevent the kernel from using that memory.

	memory_corruption_check_size=size [X86]
			By default it checks for corruption in the low
			64k, making this memory unavailable for normal
			use.  Use this parameter to scan for
			corruption in more or less memory.

	memory_corruption_check_period=seconds [X86]
			By default it checks for corruption every 60
			seconds.  Use this parameter to check at some
			other rate.  0 disables periodic checking.

	memtest=	[KNL,X86] Enable memtest
			Format: <integer>
			default : 0 <disable>
			Specifies the number of memtest passes to be
			performed. Each pass selects another test
			pattern from a given set of patterns. Memtest
			fills the memory with this pattern, validates
			memory contents and reserves bad memory
			regions that are detected.

	meye.*=		[HW] Set MotionEye Camera parameters
			See Documentation/video4linux/meye.txt.

	mfgpt_irq=	[IA-32] Specify the IRQ to use for the
			Multi-Function General Purpose Timers on AMD Geode
			platforms.

	mfgptfix	[X86-32] Fix MFGPT timers on AMD Geode platforms when
			the BIOS has incorrectly applied a workaround. TinyBIOS
			version 0.98 is known to be affected, 0.99 fixes the
			problem by letting the user disable the workaround.

	mga=		[HW,DRM]

	min_addr=nn[KMG]	[KNL,BOOT,ia64] All physical memory below this
			physical address is ignored.

	mini2440=	[ARM,HW,KNL]
			Format:[0..2][b][c][t]
			Default: "0tb"
			MINI2440 configuration specification:
			0 - The attached screen is the 3.5" TFT
			1 - The attached screen is the 7" TFT
			2 - The VGA Shield is attached (1024x768)
			Leaving out the screen size parameter will not load
			the TFT driver, and the framebuffer will be left
			unconfigured.
			b - Enable backlight. The TFT backlight pin will be
			linked to the kernel VESA blanking code and a GPIO
			LED. This parameter is not necessary when using the
			VGA shield.
			c - Enable the s3c camera interface.
			t - Reserved for enabling touchscreen support. The
			touchscreen support is not enabled in the mainstream
			kernel as of 2.6.30, a preliminary port can be found
			in the "bleeding edge" mini2440 support kernel at
			http://repo.or.cz/w/linux-2.6/mini2440.git

	mminit_loglevel=
			[KNL] When CONFIG_DEBUG_MEMORY_INIT is set, this
			parameter allows control of the logging verbosity for
			the additional memory initialisation checks. A value
			of 0 disables mminit logging and a level of 4 will
			log everything. Information is printed at KERN_DEBUG
			so loglevel=8 may also need to be specified.

	module.sig_enforce
			[KNL] When CONFIG_MODULE_SIG is set, this means that
			modules without (valid) signatures will fail to load.
			Note that if CONFIG_MODULE_SIG_FORCE is set, that
			is always true, so this option does nothing.

	mousedev.tap_time=
			[MOUSE] Maximum time between finger touching and
			leaving touchpad surface for touch to be considered
			a tap and be reported as a left button click (for
			touchpads working in absolute mode only).
			Format: <msecs>
	mousedev.xres=	[MOUSE] Horizontal screen resolution, used for devices
			reporting absolute coordinates, such as tablets
	mousedev.yres=	[MOUSE] Vertical screen resolution, used for devices
			reporting absolute coordinates, such as tablets

	movablecore=nn[KMG]	[KNL,X86,IA-64,PPC] This parameter
			is similar to kernelcore except it specifies the
			amount of memory used for migratable allocations.
			If both kernelcore and movablecore is specified,
			then kernelcore will be at *least* the specified
			value but may be more. If movablecore on its own
			is specified, the administrator must be careful
			that the amount of memory usable for all allocations
			is not too small.

	movable_node	[KNL,X86] Boot-time switch to enable the effects
			of CONFIG_MOVABLE_NODE=y. See mm/Kconfig for details.

	MTD_Partition=	[MTD]
			Format: <name>,<region-number>,<size>,<offset>

	MTD_Region=	[MTD] Format:
			<name>,<region-number>[,<base>,<size>,<buswidth>,<altbuswidth>]

	mtdparts=	[MTD]
			See drivers/mtd/cmdlinepart.c.

	multitce=off	[PPC]  This parameter disables the use of the pSeries
			firmware feature for updating multiple TCE entries
			at a time.

	onenand.bdry=	[HW,MTD] Flex-OneNAND Boundary Configuration

			Format: [die0_boundary][,die0_lock][,die1_boundary][,die1_lock]

			boundary - index of last SLC block on Flex-OneNAND.
				   The remaining blocks are configured as MLC blocks.
			lock	 - Configure if Flex-OneNAND boundary should be locked.
				   Once locked, the boundary cannot be changed.
				   1 indicates lock status, 0 indicates unlock status.

	mtdset=		[ARM]
			ARM/S3C2412 JIVE boot control

			See arch/arm/mach-s3c2412/mach-jive.c

	mtouchusb.raw_coordinates=
			[HW] Make the MicroTouch USB driver use raw coordinates
			('y', default) or cooked coordinates ('n')

	mtrr_chunk_size=nn[KMG] [X86]
			used for mtrr cleanup. It is largest continuous chunk
			that could hold holes aka. UC entries.

	mtrr_gran_size=nn[KMG] [X86]
			Used for mtrr cleanup. It is granularity of mtrr block.
			Default is 1.
			Large value could prevent small alignment from
			using up MTRRs.

	mtrr_spare_reg_nr=n [X86]
			Format: <integer>
			Range: 0,7 : spare reg number
			Default : 1
			Used for mtrr cleanup. It is spare mtrr entries number.
			Set to 2 or more if your graphical card needs more.

	n2=		[NET] SDL Inc. RISCom/N2 synchronous serial card

	netdev=		[NET] Network devices parameters
			Format: <irq>,<io>,<mem_start>,<mem_end>,<name>
			Note that mem_start is often overloaded to mean
			something different and driver-specific.
			This usage is only documented in each driver source
			file if at all.

	nf_conntrack.acct=
			[NETFILTER] Enable connection tracking flow accounting
			0 to disable accounting
			1 to enable accounting
			Default value is 0.

	nfsaddrs=	[NFS] Deprecated.  Use ip= instead.
			See Documentation/filesystems/nfs/nfsroot.txt.

	nfsroot=	[NFS] nfs root filesystem for disk-less boxes.
			See Documentation/filesystems/nfs/nfsroot.txt.

	nfsrootdebug	[NFS] enable nfsroot debugging messages.
			See Documentation/filesystems/nfs/nfsroot.txt.

	nfs.callback_tcpport=
			[NFS] set the TCP port on which the NFSv4 callback
			channel should listen.

	nfs.cache_getent=
			[NFS] sets the pathname to the program which is used
			to update the NFS client cache entries.

	nfs.cache_getent_timeout=
			[NFS] sets the timeout after which an attempt to
			update a cache entry is deemed to have failed.

	nfs.idmap_cache_timeout=
			[NFS] set the maximum lifetime for idmapper cache
			entries.

	nfs.enable_ino64=
			[NFS] enable 64-bit inode numbers.
			If zero, the NFS client will fake up a 32-bit inode
			number for the readdir() and stat() syscalls instead
			of returning the full 64-bit number.
			The default is to return 64-bit inode numbers.

	nfs.max_session_slots=
			[NFSv4.1] Sets the maximum number of session slots
			the client will attempt to negotiate with the server.
			This limits the number of simultaneous RPC requests
			that the client can send to the NFSv4.1 server.
			Note that there is little point in setting this
			value higher than the max_tcp_slot_table_limit.

	nfs.nfs4_disable_idmapping=
			[NFSv4] When set to the default of '1', this option
			ensures that both the RPC level authentication
			scheme and the NFS level operations agree to use
			numeric uids/gids if the mount is using the
			'sec=sys' security flavour. In effect it is
			disabling idmapping, which can make migration from
			legacy NFSv2/v3 systems to NFSv4 easier.
			Servers that do not support this mode of operation
			will be autodetected by the client, and it will fall
			back to using the idmapper.
			To turn off this behaviour, set the value to '0'.
	nfs.nfs4_unique_id=
			[NFS4] Specify an additional fixed unique ident-
			ification string that NFSv4 clients can insert into
			their nfs_client_id4 string.  This is typically a
			UUID that is generated at system install time.

	nfs.send_implementation_id =
			[NFSv4.1] Send client implementation identification
			information in exchange_id requests.
			If zero, no implementation identification information
			will be sent.
			The default is to send the implementation identification
			information.
	
	nfs.recover_lost_locks =
			[NFSv4] Attempt to recover locks that were lost due
			to a lease timeout on the server. Please note that
			doing this risks data corruption, since there are
			no guarantees that the file will remain unchanged
			after the locks are lost.
			If you want to enable the kernel legacy behaviour of
			attempting to recover these locks, then set this
			parameter to '1'.
			The default parameter value of '0' causes the kernel
			not to attempt recovery of lost locks.

	nfsd.nfs4_disable_idmapping=
			[NFSv4] When set to the default of '1', the NFSv4
			server will return only numeric uids and gids to
			clients using auth_sys, and will accept numeric uids
			and gids from such clients.  This is intended to ease
			migration from NFSv2/v3.

	objlayoutdriver.osd_login_prog=
			[NFS] [OBJLAYOUT] sets the pathname to the program which
			is used to automatically discover and login into new
			osd-targets. Please see:
			Documentation/filesystems/pnfs.txt for more explanations

	nmi_debug=	[KNL,AVR32,SH] Specify one or more actions to take
			when a NMI is triggered.
			Format: [state][,regs][,debounce][,die]

	nmi_watchdog=	[KNL,BUGS=X86] Debugging features for SMP kernels
			Format: [panic,][nopanic,][num]
			Valid num: 0
			0 - turn nmi_watchdog off
			When panic is specified, panic when an NMI watchdog
			timeout occurs (or 'nopanic' to override the opposite
			default).
			This is useful when you use a panic=... timeout and
			need the box quickly up again.

	netpoll.carrier_timeout=
			[NET] Specifies amount of time (in seconds) that
			netpoll should wait for a carrier. By default netpoll
			waits 4 seconds.

	no387		[BUGS=X86-32] Tells the kernel to use the 387 maths
			emulation library even if a 387 maths coprocessor
			is present.

	no_console_suspend
			[HW] Never suspend the console
			Disable suspending of consoles during suspend and
			hibernate operations.  Once disabled, debugging
			messages can reach various consoles while the rest
			of the system is being put to sleep (ie, while
			debugging driver suspend/resume hooks).  This may
			not work reliably with all consoles, but is known
			to work with serial and VGA consoles.
			To facilitate more flexible debugging, we also add
			console_suspend, a printk module parameter to control
			it. Users could use console_suspend (usually
			/sys/module/printk/parameters/console_suspend) to
			turn on/off it dynamically.

	noaliencache	[MM, NUMA, SLAB] Disables the allocation of alien
			caches in the slab allocator.  Saves per-node memory,
			but will impact performance.

	noalign		[KNL,ARM]

	noapic		[SMP,APIC] Tells the kernel to not make use of any
			IOAPICs that may be present in the system.

	noautogroup	Disable scheduler automatic task group creation.

	nobats		[PPC] Do not use BATs for mapping kernel lowmem
			on "Classic" PPC cores.

	nocache		[ARM]

	noclflush	[BUGS=X86] Don't use the CLFLUSH instruction

	nodelayacct	[KNL] Disable per-task delay accounting

	nodisconnect	[HW,SCSI,M68K] Disables SCSI disconnects.

	nodsp		[SH] Disable hardware DSP at boot time.

	noefi		[X86] Disable EFI runtime services support.

	noexec		[IA-64]

	noexec		[X86]
			On X86-32 available only on PAE configured kernels.
			noexec=on: enable non-executable mappings (default)
			noexec=off: disable non-executable mappings

	nosmap		[X86]
			Disable SMAP (Supervisor Mode Access Prevention)
			even if it is supported by processor.

	nosmep		[X86]
			Disable SMEP (Supervisor Mode Execution Prevention)
			even if it is supported by processor.

	noexec32	[X86-64]
			This affects only 32-bit executables.
			noexec32=on: enable non-executable mappings (default)
				read doesn't imply executable mappings
			noexec32=off: disable non-executable mappings
				read implies executable mappings

	nofpu		[SH] Disable hardware FPU at boot time.

	nofxsr		[BUGS=X86-32] Disables x86 floating point extended
			register save and restore. The kernel will only save
			legacy floating-point registers on task switch.

	noxsave		[BUGS=X86] Disables x86 extended register state save
			and restore using xsave. The kernel will fallback to
			enabling legacy floating-point and sse state.

	eagerfpu=	[X86]
			on	enable eager fpu restore
			off	disable eager fpu restore
			auto	selects the default scheme, which automatically
				enables eagerfpu restore for xsaveopt.

	nohlt		[BUGS=ARM,SH] Tells the kernel that the sleep(SH) or
			wfi(ARM) instruction doesn't work correctly and not to
			use it. This is also useful when using JTAG debugger.

	no_file_caps	Tells the kernel not to honor file capabilities.  The
			only way then for a file to be executed with privilege
			is to be setuid root or executed by root.

	nohalt		[IA-64] Tells the kernel not to use the power saving
			function PAL_HALT_LIGHT when idle. This increases
			power-consumption. On the positive side, it reduces
			interrupt wake-up latency, which may improve performance
			in certain environments such as networked servers or
			real-time systems.

	nohibernate	[HIBERNATION] Disable hibernation and resume.

	nohz=		[KNL] Boottime enable/disable dynamic ticks
			Valid arguments: on, off
			Default: on

	nohz_full=	[KNL,BOOT]
			In kernels built with CONFIG_NO_HZ_FULL=y, set
			the specified list of CPUs whose tick will be stopped
			whenever possible. The boot CPU will be forced outside
			the range to maintain the timekeeping.
			The CPUs in this range must also be included in the
			rcu_nocbs= set.

	noiotrap	[SH] Disables trapped I/O port accesses.

	noirqdebug	[X86-32] Disables the code which attempts to detect and
			disable unhandled interrupt sources.

	no_timer_check	[X86,APIC] Disables the code which tests for
			broken timer IRQ sources.

	noisapnp	[ISAPNP] Disables ISA PnP code.

	noinitrd	[RAM] Tells the kernel not to load any configured
			initial RAM disk.

	nointremap	[X86-64, Intel-IOMMU] Do not enable interrupt
			remapping.
			[Deprecated - use intremap=off]

	nointroute	[IA-64]

	nojitter	[IA-64] Disables jitter checking for ITC timers.

	no-kvmclock	[X86,KVM] Disable paravirtualized KVM clock driver

	no-kvmapf	[X86,KVM] Disable paravirtualized asynchronous page
			fault handling.

	no-steal-acc    [X86,KVM] Disable paravirtualized steal time accounting.
			steal time is computed, but won't influence scheduler
			behaviour

	nolapic		[X86-32,APIC] Do not enable or use the local APIC.

	nolapic_timer	[X86-32,APIC] Do not use the local APIC timer.

	noltlbs		[PPC] Do not use large page/tlb entries for kernel
			lowmem mapping on PPC40x.

	nomca		[IA-64] Disable machine check abort handling

	nomce		[X86-32] Machine Check Exception

	nomfgpt		[X86-32] Disable Multi-Function General Purpose
			Timer usage (for AMD Geode machines).

	nonmi_ipi	[X86] Disable using NMI IPIs during panic/reboot to
			shutdown the other cpus.  Instead use the REBOOT_VECTOR
			irq.

	nomodule	Disable module load

	nopat		[X86] Disable PAT (page attribute table extension of
			pagetables) support.

	norandmaps	Don't use address space randomization.  Equivalent to
			echo 0 > /proc/sys/kernel/randomize_va_space

	noreplace-paravirt	[X86,IA-64,PV_OPS] Don't patch paravirt_ops

	noreplace-smp	[X86-32,SMP] Don't replace SMP instructions
			with UP alternatives

	nordrand	[X86] Disable kernel use of the RDRAND and
			RDSEED instructions even if they are supported
			by the processor.  RDRAND and RDSEED are still
			available to user space applications.

	noresume	[SWSUSP] Disables resume and restores original swap
			space.

	no-scroll	[VGA] Disables scrollback.
			This is required for the Braillex ib80-piezo Braille
			reader made by F.H. Papenmeier (Germany).

	nosbagart	[IA-64]

	nosep		[BUGS=X86-32] Disables x86 SYSENTER/SYSEXIT support.

	nosmp		[SMP] Tells an SMP kernel to act as a UP kernel,
			and disable the IO APIC.  legacy for "maxcpus=0".

	nosoftlockup	[KNL] Disable the soft-lockup detector.

	nosync		[HW,M68K] Disables sync negotiation for all devices.

	notsc		[BUGS=X86-32] Disable Time Stamp Counter

	nousb		[USB] Disable the USB subsystem

	nowatchdog	[KNL] Disable the lockup detector (NMI watchdog).

	nowb		[ARM]

	nox2apic	[X86-64,APIC] Do not enable x2APIC mode.

	cpu0_hotplug	[X86] Turn on CPU0 hotplug feature when
			CONFIG_BOOTPARAM_HOTPLUG_CPU0 is off.
			Some features depend on CPU0. Known dependencies are:
			1. Resume from suspend/hibernate depends on CPU0.
			Suspend/hibernate will fail if CPU0 is offline and you
			need to online CPU0 before suspend/hibernate.
			2. PIC interrupts also depend on CPU0. CPU0 can't be
			removed if a PIC interrupt is detected.
			It's said poweroff/reboot may depend on CPU0 on some
			machines although I haven't seen such issues so far
			after CPU0 is offline on a few tested machines.
			If the dependencies are under your control, you can
			turn on cpu0_hotplug.

	nptcg=		[IA-64] Override max number of concurrent global TLB
			purges which is reported from either PAL_VM_SUMMARY or
			SAL PALO.

	nr_cpus=	[SMP] Maximum number of processors that	an SMP kernel
			could support.  nr_cpus=n : n >= 1 limits the kernel to
			supporting 'n' processors. Later in runtime you can not
			use hotplug cpu feature to put more cpu back to online.
			just like you compile the kernel NR_CPUS=n

	nr_uarts=	[SERIAL] maximum number of UARTs to be registered.

	numa_balancing=	[KNL,X86] Enable or disable automatic NUMA balancing.
			Allowed values are enable and disable

	numa_zonelist_order= [KNL, BOOT] Select zonelist order for NUMA.
			one of ['zone', 'node', 'default'] can be specified
			This can be set from sysctl after boot.
			See Documentation/sysctl/vm.txt for details.

	ohci1394_dma=early	[HW] enable debugging via the ohci1394 driver.
			See Documentation/debugging-via-ohci1394.txt for more
			info.

	olpc_ec_timeout= [OLPC] ms delay when issuing EC commands
			Rather than timing out after 20 ms if an EC
			command is not properly ACKed, override the length
			of the timeout.  We have interrupts disabled while
			waiting for the ACK, so if this is set too high
			interrupts *may* be lost!

	omap_mux=	[OMAP] Override bootloader pin multiplexing.
			Format: <mux_mode0.mode_name=value>...
			For example, to override I2C bus2:
			omap_mux=i2c2_scl.i2c2_scl=0x100,i2c2_sda.i2c2_sda=0x100

	oprofile.timer=	[HW]
			Use timer interrupt instead of performance counters

	oprofile.cpu_type=	Force an oprofile cpu type
			This might be useful if you have an older oprofile
			userland or if you want common events.
			Format: { arch_perfmon }
			arch_perfmon: [X86] Force use of architectural
				perfmon on Intel CPUs instead of the
				CPU specific event set.
			timer: [X86] Force use of architectural NMI
				timer mode (see also oprofile.timer
				for generic hr timer mode)
				[s390] Force legacy basic mode sampling
                                (report cpu_type "timer")

	oops=panic	Always panic on oopses. Default is to just kill the
			process, but there is a small probability of
			deadlocking the machine.
			This will also cause panics on machine check exceptions.
			Useful together with panic=30 to trigger a reboot.

	OSS		[HW,OSS]
			See Documentation/sound/oss/oss-parameters.txt

	panic=		[KNL] Kernel behaviour on panic: delay <timeout>
			timeout > 0: seconds before rebooting
			timeout = 0: wait forever
			timeout < 0: reboot immediately
			Format: <timeout>

	crash_kexec_post_notifiers
			Run kdump after running panic-notifiers and dumping
			kmsg. This only for the users who doubt kdump always
			succeeds in any situation.
			Note that this also increases risks of kdump failure,
			because some panic notifiers can make the crashed
			kernel more unstable.

	parkbd.port=	[HW] Parallel port number the keyboard adapter is
			connected to, default is 0.
			Format: <parport#>
	parkbd.mode=	[HW] Parallel port keyboard adapter mode of operation,
			0 for XT, 1 for AT (default is AT).
			Format: <mode>

	parport=	[HW,PPT] Specify parallel ports. 0 disables.
			Format: { 0 | auto | 0xBBB[,IRQ[,DMA]] }
			Use 'auto' to force the driver to use any
			IRQ/DMA settings detected (the default is to
			ignore detected IRQ/DMA settings because of
			possible conflicts). You can specify the base
			address, IRQ, and DMA settings; IRQ and DMA
			should be numbers, or 'auto' (for using detected
			settings on that particular port), or 'nofifo'
			(to avoid using a FIFO even if it is detected).
			Parallel ports are assigned in the order they
			are specified on the command line, starting
			with parport0.

	parport_init_mode=	[HW,PPT]
			Configure VIA parallel port to operate in
			a specific mode. This is necessary on Pegasos
			computer where firmware has no options for setting
			up parallel port mode and sets it to spp.
			Currently this function knows 686a and 8231 chips.
			Format: [spp|ps2|epp|ecp|ecpepp]

	pause_on_oops=
			Halt all CPUs after the first oops has been printed for
			the specified number of seconds.  This is to be used if
			your oopses keep scrolling off the screen.

	pcbit=		[HW,ISDN]

	pcd.		[PARIDE]
			See header of drivers/block/paride/pcd.c.
			See also Documentation/blockdev/paride.txt.

	pci=option[,option...]	[PCI] various PCI subsystem options:
		earlydump	[X86] dump PCI config space before the kernel
			        changes anything
		off		[X86] don't probe for the PCI bus
		bios		[X86-32] force use of PCI BIOS, don't access
				the hardware directly. Use this if your machine
				has a non-standard PCI host bridge.
		nobios		[X86-32] disallow use of PCI BIOS, only direct
				hardware access methods are allowed. Use this
				if you experience crashes upon bootup and you
				suspect they are caused by the BIOS.
		conf1		[X86] Force use of PCI Configuration
				Mechanism 1.
		conf2		[X86] Force use of PCI Configuration
				Mechanism 2.
		noaer		[PCIE] If the PCIEAER kernel config parameter is
				enabled, this kernel boot option can be used to
				disable the use of PCIE advanced error reporting.
		nodomains	[PCI] Disable support for multiple PCI
				root domains (aka PCI segments, in ACPI-speak).
		nommconf	[X86] Disable use of MMCONFIG for PCI
				Configuration
		check_enable_amd_mmconf [X86] check for and enable
				properly configured MMIO access to PCI
				config space on AMD family 10h CPU
		nomsi		[MSI] If the PCI_MSI kernel config parameter is
				enabled, this kernel boot option can be used to
				disable the use of MSI interrupts system-wide.
		noioapicquirk	[APIC] Disable all boot interrupt quirks.
				Safety option to keep boot IRQs enabled. This
				should never be necessary.
		ioapicreroute	[APIC] Enable rerouting of boot IRQs to the
				primary IO-APIC for bridges that cannot disable
				boot IRQs. This fixes a source of spurious IRQs
				when the system masks IRQs.
		noioapicreroute	[APIC] Disable workaround that uses the
				boot IRQ equivalent of an IRQ that connects to
				a chipset where boot IRQs cannot be disabled.
				The opposite of ioapicreroute.
		biosirq		[X86-32] Use PCI BIOS calls to get the interrupt
				routing table. These calls are known to be buggy
				on several machines and they hang the machine
				when used, but on other computers it's the only
				way to get the interrupt routing table. Try
				this option if the kernel is unable to allocate
				IRQs or discover secondary PCI buses on your
				motherboard.
		rom		[X86] Assign address space to expansion ROMs.
				Use with caution as certain devices share
				address decoders between ROMs and other
				resources.
		norom		[X86] Do not assign address space to
				expansion ROMs that do not already have
				BIOS assigned address ranges.
		nobar		[X86] Do not assign address space to the
				BARs that weren't assigned by the BIOS.
		irqmask=0xMMMM	[X86] Set a bit mask of IRQs allowed to be
				assigned automatically to PCI devices. You can
				make the kernel exclude IRQs of your ISA cards
				this way.
		pirqaddr=0xAAAAA	[X86] Specify the physical address
				of the PIRQ table (normally generated
				by the BIOS) if it is outside the
				F0000h-100000h range.
		lastbus=N	[X86] Scan all buses thru bus #N. Can be
				useful if the kernel is unable to find your
				secondary buses and you want to tell it
				explicitly which ones they are.
		assign-busses	[X86] Always assign all PCI bus
				numbers ourselves, overriding
				whatever the firmware may have done.
		usepirqmask	[X86] Honor the possible IRQ mask stored
				in the BIOS $PIR table. This is needed on
				some systems with broken BIOSes, notably
				some HP Pavilion N5400 and Omnibook XE3
				notebooks. This will have no effect if ACPI
				IRQ routing is enabled.
		noacpi		[X86] Do not use ACPI for IRQ routing
				or for PCI scanning.
		use_crs		[X86] Use PCI host bridge window information
				from ACPI.  On BIOSes from 2008 or later, this
				is enabled by default.  If you need to use this,
				please report a bug.
		nocrs		[X86] Ignore PCI host bridge windows from ACPI.
			        If you need to use this, please report a bug.
		routeirq	Do IRQ routing for all PCI devices.
				This is normally done in pci_enable_device(),
				so this option is a temporary workaround
				for broken drivers that don't call it.
		skip_isa_align	[X86] do not align io start addr, so can
				handle more pci cards
		firmware	[ARM] Do not re-enumerate the bus but instead
				just use the configuration from the
				bootloader. This is currently used on
				IXP2000 systems where the bus has to be
				configured a certain way for adjunct CPUs.
		noearly		[X86] Don't do any early type 1 scanning.
				This might help on some broken boards which
				machine check when some devices' config space
				is read. But various workarounds are disabled
				and some IOMMU drivers will not work.
		bfsort		Sort PCI devices into breadth-first order.
				This sorting is done to get a device
				order compatible with older (<= 2.4) kernels.
		nobfsort	Don't sort PCI devices into breadth-first order.
		pcie_bus_tune_off	Disable PCIe MPS (Max Payload Size)
				tuning and use the BIOS-configured MPS defaults.
		pcie_bus_safe	Set every device's MPS to the largest value
				supported by all devices below the root complex.
		pcie_bus_perf	Set device MPS to the largest allowable MPS
				based on its parent bus. Also set MRRS (Max
				Read Request Size) to the largest supported
				value (no larger than the MPS that the device
				or bus can support) for best performance.
		pcie_bus_peer2peer	Set every device's MPS to 128B, which
				every device is guaranteed to support. This
				configuration allows peer-to-peer DMA between
				any pair of devices, possibly at the cost of
				reduced performance.  This also guarantees
				that hot-added devices will work.
		cbiosize=nn[KMG]	The fixed amount of bus space which is
				reserved for the CardBus bridge's IO window.
				The default value is 256 bytes.
		cbmemsize=nn[KMG]	The fixed amount of bus space which is
				reserved for the CardBus bridge's memory
				window. The default value is 64 megabytes.
		resource_alignment=
				Format:
				[<order of align>@][<domain>:]<bus>:<slot>.<func>[; ...]
				Specifies alignment and device to reassign
				aligned memory resources.
				If <order of align> is not specified,
				PAGE_SIZE is used as alignment.
				PCI-PCI bridge can be specified, if resource
				windows need to be expanded.
		ecrc=		Enable/disable PCIe ECRC (transaction layer
				end-to-end CRC checking).
				bios: Use BIOS/firmware settings. This is the
				the default.
				off: Turn ECRC off
				on: Turn ECRC on.
		hpiosize=nn[KMG]	The fixed amount of bus space which is
				reserved for hotplug bridge's IO window.
				Default size is 256 bytes.
		hpmemsize=nn[KMG]	The fixed amount of bus space which is
				reserved for hotplug bridge's memory window.
				Default size is 2 megabytes.
		realloc=	Enable/disable reallocating PCI bridge resources
				if allocations done by BIOS are too small to
				accommodate resources required by all child
				devices.
				off: Turn realloc off
				on: Turn realloc on
		realloc		same as realloc=on
		noari		do not use PCIe ARI.
		pcie_scan_all	Scan all possible PCIe devices.  Otherwise we
				only look for one device below a PCIe downstream
				port.

	pcie_aspm=	[PCIE] Forcibly enable or disable PCIe Active State Power
			Management.
		off	Disable ASPM.
		force	Enable ASPM even on devices that claim not to support it.
			WARNING: Forcing ASPM on may cause system lockups.

	pcie_hp=	[PCIE] PCI Express Hotplug driver options:
		nomsi	Do not use MSI for PCI Express Native Hotplug (this
			makes all PCIe ports use INTx for hotplug services).

	pcie_ports=	[PCIE] PCIe ports handling:
		auto	Ask the BIOS whether or not to use native PCIe services
			associated with PCIe ports (PME, hot-plug, AER).  Use
			them only if that is allowed by the BIOS.
		native	Use native PCIe services associated with PCIe ports
			unconditionally.
		compat	Treat PCIe ports as PCI-to-PCI bridges, disable the PCIe
			ports driver.

	pcie_pme=	[PCIE,PM] Native PCIe PME signaling options:
		nomsi	Do not use MSI for native PCIe PME signaling (this makes
			all PCIe root ports use INTx for all services).

	pcmv=		[HW,PCMCIA] BadgePAD 4

	pd_ignore_unused
			[PM]
			Keep all power-domains already enabled by bootloader on,
			even if no driver has claimed them. This is useful
			for debug and development, but should not be
			needed on a platform with proper driver support.

	pd.		[PARIDE]
			See Documentation/blockdev/paride.txt.

	pdcchassis=	[PARISC,HW] Disable/Enable PDC Chassis Status codes at
			boot time.
			Format: { 0 | 1 }
			See arch/parisc/kernel/pdc_chassis.c

	percpu_alloc=	Select which percpu first chunk allocator to use.
			Currently supported values are "embed" and "page".
			Archs may support subset or none of the	selections.
			See comments in mm/percpu.c for details on each
			allocator.  This parameter is primarily	for debugging
			and performance comparison.

	pf.		[PARIDE]
			See Documentation/blockdev/paride.txt.

	pg.		[PARIDE]
			See Documentation/blockdev/paride.txt.

	pirq=		[SMP,APIC] Manual mp-table setup
			See Documentation/x86/i386/IO-APIC.txt.

	plip=		[PPT,NET] Parallel port network link
			Format: { parport<nr> | timid | 0 }
			See also Documentation/parport.txt.

	pmtmr=		[X86] Manual setup of pmtmr I/O Port.
			Override pmtimer IOPort with a hex value.
			e.g. pmtmr=0x508

	pnp.debug=1	[PNP]
			Enable PNP debug messages (depends on the
			CONFIG_PNP_DEBUG_MESSAGES option).  Change at run-time
			via /sys/module/pnp/parameters/debug.  We always show
			current resource usage; turning this on also shows
			possible settings and some assignment information.

	pnpacpi=	[ACPI]
			{ off }

	pnpbios=	[ISAPNP]
			{ on | off | curr | res | no-curr | no-res }

	pnp_reserve_irq=
			[ISAPNP] Exclude IRQs for the autoconfiguration

	pnp_reserve_dma=
			[ISAPNP] Exclude DMAs for the autoconfiguration

	pnp_reserve_io=	[ISAPNP] Exclude I/O ports for the autoconfiguration
			Ranges are in pairs (I/O port base and size).

	pnp_reserve_mem=
			[ISAPNP] Exclude memory regions for the
			autoconfiguration.
			Ranges are in pairs (memory base and size).

	ports=		[IP_VS_FTP] IPVS ftp helper module
			Default is 21.
			Up to 8 (IP_VS_APP_MAX_PORTS) ports
			may be specified.
			Format: <port>,<port>....

	print-fatal-signals=
			[KNL] debug: print fatal signals

			If enabled, warn about various signal handling
			related application anomalies: too many signals,
			too many POSIX.1 timers, fatal signals causing a
			coredump - etc.

			If you hit the warning due to signal overflow,
			you might want to try "ulimit -i unlimited".

			default: off.

	printk.always_kmsg_dump=
			Trigger kmsg_dump for cases other than kernel oops or
			panics
			Format: <bool>  (1/Y/y=enable, 0/N/n=disable)
			default: disabled

	printk.time=	Show timing data prefixed to each printk message line
			Format: <bool>  (1/Y/y=enable, 0/N/n=disable)

	processor.max_cstate=	[HW,ACPI]
			Limit processor to maximum C-state
			max_cstate=9 overrides any DMI blacklist limit.

	processor.nocst	[HW,ACPI]
			Ignore the _CST method to determine C-states,
			instead using the legacy FADT method

	profile=	[KNL] Enable kernel profiling via /proc/profile
			Format: [schedule,]<number>
			Param: "schedule" - profile schedule points.
			Param: <number> - step/bucket size as a power of 2 for
				statistical time based profiling.
			Param: "sleep" - profile D-state sleeping (millisecs).
				Requires CONFIG_SCHEDSTATS
			Param: "kvm" - profile VM exits.

	prompt_ramdisk=	[RAM] List of RAM disks to prompt for floppy disk
			before loading.
			See Documentation/blockdev/ramdisk.txt.

	psmouse.proto=	[HW,MOUSE] Highest PS2 mouse protocol extension to
			probe for; one of (bare|imps|exps|lifebook|any).
	psmouse.rate=	[HW,MOUSE] Set desired mouse report rate, in reports
			per second.
	psmouse.resetafter=	[HW,MOUSE]
			Try to reset the device after so many bad packets
			(0 = never).
	psmouse.resolution=
			[HW,MOUSE] Set desired mouse resolution, in dpi.
	psmouse.smartscroll=
			[HW,MOUSE] Controls Logitech smartscroll autorepeat.
			0 = disabled, 1 = enabled (default).

	pstore.backend=	Specify the name of the pstore backend to use

	pt.		[PARIDE]
			See Documentation/blockdev/paride.txt.

	pty.legacy_count=
			[KNL] Number of legacy pty's. Overwrites compiled-in
			default number.

	quiet		[KNL] Disable most log messages

	r128=		[HW,DRM]

	raid=		[HW,RAID]
			See Documentation/md.txt.

	ramdisk_blocksize=	[RAM]
			See Documentation/blockdev/ramdisk.txt.

	ramdisk_size=	[RAM] Sizes of RAM disks in kilobytes
			See Documentation/blockdev/ramdisk.txt.

	rcu_nocbs=	[KNL]
			In kernels built with CONFIG_RCU_NOCB_CPU=y, set
			the specified list of CPUs to be no-callback CPUs.
			Invocation of these CPUs' RCU callbacks will
			be offloaded to "rcuox/N" kthreads created for
			that purpose, where "x" is "b" for RCU-bh, "p"
			for RCU-preempt, and "s" for RCU-sched, and "N"
			is the CPU number.  This reduces OS jitter on the
			offloaded CPUs, which can be useful for HPC and
			real-time workloads.  It can also improve energy
			efficiency for asymmetric multiprocessors.

	rcu_nocb_poll	[KNL]
			Rather than requiring that offloaded CPUs
			(specified by rcu_nocbs= above) explicitly
			awaken the corresponding "rcuoN" kthreads,
			make these kthreads poll for callbacks.
			This improves the real-time response for the
			offloaded CPUs by relieving them of the need to
			wake up the corresponding kthread, but degrades
			energy efficiency by requiring that the kthreads
			periodically wake up to do the polling.

	rcutree.blimit=	[KNL]
			Set maximum number of finished RCU callbacks to
			process in one batch.

	rcutree.rcu_fanout_leaf= [KNL]
			Increase the number of CPUs assigned to each
			leaf rcu_node structure.  Useful for very large
			systems.

	rcutree.jiffies_till_sched_qs= [KNL]
			Set required age in jiffies for a
			given grace period before RCU starts
			soliciting quiescent-state help from
			rcu_note_context_switch().

	rcutree.jiffies_till_first_fqs= [KNL]
			Set delay from grace-period initialization to
			first attempt to force quiescent states.
			Units are jiffies, minimum value is zero,
			and maximum value is HZ.

	rcutree.jiffies_till_next_fqs= [KNL]
			Set delay between subsequent attempts to force
			quiescent states.  Units are jiffies, minimum
			value is one, and maximum value is HZ.

	rcutree.rcu_nocb_leader_stride= [KNL]
			Set the number of NOCB kthread groups, which
			defaults to the square root of the number of
			CPUs.  Larger numbers reduces the wakeup overhead
			on the per-CPU grace-period kthreads, but increases
			that same overhead on each group's leader.

	rcutree.qhimark= [KNL]
			Set threshold of queued RCU callbacks beyond which
			batch limiting is disabled.

	rcutree.qlowmark= [KNL]
			Set threshold of queued RCU callbacks below which
			batch limiting is re-enabled.

	rcutree.rcu_idle_gp_delay= [KNL]
			Set wakeup interval for idle CPUs that have
			RCU callbacks (RCU_FAST_NO_HZ=y).

	rcutree.rcu_idle_lazy_gp_delay= [KNL]
			Set wakeup interval for idle CPUs that have
			only "lazy" RCU callbacks (RCU_FAST_NO_HZ=y).
			Lazy RCU callbacks are those which RCU can
			prove do nothing more than free memory.

	rcutorture.fqs_duration= [KNL]
			Set duration of force_quiescent_state bursts.

	rcutorture.fqs_holdoff= [KNL]
			Set holdoff time within force_quiescent_state bursts.

	rcutorture.fqs_stutter= [KNL]
			Set wait time between force_quiescent_state bursts.

	rcutorture.gp_exp= [KNL]
			Use expedited update-side primitives.

	rcutorture.gp_normal= [KNL]
			Use normal (non-expedited) update-side primitives.
			If both gp_exp and gp_normal are set, do both.
			If neither gp_exp nor gp_normal are set, still
			do both.

	rcutorture.n_barrier_cbs= [KNL]
			Set callbacks/threads for rcu_barrier() testing.

	rcutorture.nfakewriters= [KNL]
			Set number of concurrent RCU writers.  These just
			stress RCU, they don't participate in the actual
			test, hence the "fake".

	rcutorture.nreaders= [KNL]
			Set number of RCU readers.

	rcutorture.object_debug= [KNL]
			Enable debug-object double-call_rcu() testing.

	rcutorture.onoff_holdoff= [KNL]
			Set time (s) after boot for CPU-hotplug testing.

	rcutorture.onoff_interval= [KNL]
			Set time (s) between CPU-hotplug operations, or
			zero to disable CPU-hotplug testing.

	rcutorture.rcutorture_runnable= [BOOT]
			Start rcutorture running at boot time.

	rcutorture.shuffle_interval= [KNL]
			Set task-shuffle interval (s).  Shuffling tasks
			allows some CPUs to go into dyntick-idle mode
			during the rcutorture test.

	rcutorture.shutdown_secs= [KNL]
			Set time (s) after boot system shutdown.  This
			is useful for hands-off automated testing.

	rcutorture.stall_cpu= [KNL]
			Duration of CPU stall (s) to test RCU CPU stall
			warnings, zero to disable.

	rcutorture.stall_cpu_holdoff= [KNL]
			Time to wait (s) after boot before inducing stall.

	rcutorture.stat_interval= [KNL]
			Time (s) between statistics printk()s.

	rcutorture.stutter= [KNL]
			Time (s) to stutter testing, for example, specifying
			five seconds causes the test to run for five seconds,
			wait for five seconds, and so on.  This tests RCU's
			ability to transition abruptly to and from idle.

	rcutorture.test_boost= [KNL]
			Test RCU priority boosting?  0=no, 1=maybe, 2=yes.
			"Maybe" means test if the RCU implementation
			under test support RCU priority boosting.

	rcutorture.test_boost_duration= [KNL]
			Duration (s) of each individual boost test.

	rcutorture.test_boost_interval= [KNL]
			Interval (s) between each boost test.

	rcutorture.test_no_idle_hz= [KNL]
			Test RCU's dyntick-idle handling.  See also the
			rcutorture.shuffle_interval parameter.

	rcutorture.torture_type= [KNL]
			Specify the RCU implementation to test.

	rcutorture.verbose= [KNL]
			Enable additional printk() statements.

	rcupdate.rcu_expedited= [KNL]
			Use expedited grace-period primitives, for
			example, synchronize_rcu_expedited() instead
			of synchronize_rcu().  This reduces latency,
			but can increase CPU utilization, degrade
			real-time latency, and degrade energy efficiency.

	rcupdate.rcu_cpu_stall_suppress= [KNL]
			Suppress RCU CPU stall warning messages.

	rcupdate.rcu_cpu_stall_timeout= [KNL]
			Set timeout for RCU CPU stall warning messages.

	rdinit=		[KNL]
			Format: <full_path>
			Run specified binary instead of /init from the ramdisk,
			used for early userspace startup. See initrd.

	reboot=		[KNL]
			Format (x86 or x86_64):
				[w[arm] | c[old] | h[ard] | s[oft] | g[pio]] \
				[[,]s[mp]#### \
				[[,]b[ios] | a[cpi] | k[bd] | t[riple] | e[fi] | p[ci]] \
				[[,]f[orce]
			Where reboot_mode is one of warm (soft) or cold (hard) or gpio,
			      reboot_type is one of bios, acpi, kbd, triple, efi, or pci,
			      reboot_force is either force or not specified,
			      reboot_cpu is s[mp]#### with #### being the processor
					to be used for rebooting.

	relax_domain_level=
			[KNL, SMP] Set scheduler's default relax_domain_level.
			See Documentation/cgroups/cpusets.txt.

	relative_sleep_states=
			[SUSPEND] Use sleep state labeling where the deepest
			state available other than hibernation is always "mem".
			Format: { "0" | "1" }
			0 -- Traditional sleep state labels.
			1 -- Relative sleep state labels.

	reserve=	[KNL,BUGS] Force the kernel to ignore some iomem area

	reservetop=	[X86-32]
			Format: nn[KMG]
			Reserves a hole at the top of the kernel virtual
			address space.

	reservelow=	[X86]
			Format: nn[K]
			Set the amount of memory to reserve for BIOS at
			the bottom of the address space.

	reset_devices	[KNL] Force drivers to reset the underlying device
			during initialization.

	resume=		[SWSUSP]
			Specify the partition device for software suspend
			Format:
			{/dev/<dev> | PARTUUID=<uuid> | <int>:<int> | <hex>}

	resume_offset=	[SWSUSP]
			Specify the offset from the beginning of the partition
			given by "resume=" at which the swap header is located,
			in <PAGE_SIZE> units (needed only for swap files).
			See  Documentation/power/swsusp-and-swap-files.txt

	resumedelay=	[HIBERNATION] Delay (in seconds) to pause before attempting to
			read the resume files

	resumewait	[HIBERNATION] Wait (indefinitely) for resume device to show up.
			Useful for devices that are detected asynchronously
			(e.g. USB and MMC devices).

	hibernate=	[HIBERNATION]
		noresume	Don't check if there's a hibernation image
				present during boot.
		nocompress	Don't compress/decompress hibernation images.
		no		Disable hibernation and resume.

	retain_initrd	[RAM] Keep initrd memory after extraction

	rhash_entries=	[KNL,NET]
			Set number of hash buckets for route cache

	ro		[KNL] Mount root device read-only on boot

	root=		[KNL] Root filesystem
			See name_to_dev_t comment in init/do_mounts.c.

	rootdelay=	[KNL] Delay (in seconds) to pause before attempting to
			mount the root filesystem

	rootflags=	[KNL] Set root filesystem mount option string

	rootfstype=	[KNL] Set root filesystem type

	rootwait	[KNL] Wait (indefinitely) for root device to show up.
			Useful for devices that are detected asynchronously
			(e.g. USB and MMC devices).

	rproc_mem=nn[KMG][@address]
			[KNL,ARM,CMA] Remoteproc physical memory block.
			Memory area to be used by remote processor image,
			managed by CMA.

	rw		[KNL] Mount root device read-write on boot

	S		[KNL] Run init in single mode

	s390_iommu=	[HW,S390]
			Set s390 IOTLB flushing mode
		strict
			With strict flushing every unmap operation will result in
			an IOTLB flush. Default is lazy flushing before reuse,
			which is faster.

	sa1100ir	[NET]
			See drivers/net/irda/sa1100_ir.c.

	sbni=		[NET] Granch SBNI12 leased line adapter

	sched_debug	[KNL] Enables verbose scheduler debug messages.

	skew_tick=	[KNL] Offset the periodic timer tick per cpu to mitigate
			xtime_lock contention on larger systems, and/or RCU lock
			contention on all systems with CONFIG_MAXSMP set.
			Format: { "0" | "1" }
			0 -- disable. (may be 1 via CONFIG_CMDLINE="skew_tick=1"
			1 -- enable.
			Note: increases power consumption, thus should only be
			enabled if running jitter sensitive (HPC/RT) workloads.

	security=	[SECURITY] Choose a security module to enable at boot.
			If this boot parameter is not specified, only the first
			security module asking for security registration will be
			loaded. An invalid security module name will be treated
			as if no module has been chosen.

	selinux=	[SELINUX] Disable or enable SELinux at boot time.
			Format: { "0" | "1" }
			See security/selinux/Kconfig help text.
			0 -- disable.
			1 -- enable.
			Default value is set via kernel config option.
			If enabled at boot time, /selinux/disable can be used
			later to disable prior to initial policy load.

	apparmor=	[APPARMOR] Disable or enable AppArmor at boot time
			Format: { "0" | "1" }
			See security/apparmor/Kconfig help text
			0 -- disable.
			1 -- enable.
			Default value is set via kernel config option.

	serialnumber	[BUGS=X86-32]

	shapers=	[NET]
			Maximal number of shapers.

	show_msr=	[x86] show boot-time MSR settings
			Format: { <integer> }
			Show boot-time (BIOS-initialized) MSR settings.
			The parameter means the number of CPUs to show,
			for example 1 means boot CPU only.

	simeth=		[IA-64]
	simscsi=

	slram=		[HW,MTD]

	slab_max_order=	[MM, SLAB]
			Determines the maximum allowed order for slabs.
			A high setting may cause OOMs due to memory
			fragmentation.  Defaults to 1 for systems with
			more than 32MB of RAM, 0 otherwise.

	slub_debug[=options[,slabs]]	[MM, SLUB]
			Enabling slub_debug allows one to determine the
			culprit if slab objects become corrupted. Enabling
			slub_debug can create guard zones around objects and
			may poison objects when not in use. Also tracks the
			last alloc / free. For more information see
			Documentation/vm/slub.txt.

	slub_max_order= [MM, SLUB]
			Determines the maximum allowed order for slabs.
			A high setting may cause OOMs due to memory
			fragmentation. For more information see
			Documentation/vm/slub.txt.

	slub_min_objects=	[MM, SLUB]
			The minimum number of objects per slab. SLUB will
			increase the slab order up to slub_max_order to
			generate a sufficiently large slab able to contain
			the number of objects indicated. The higher the number
			of objects the smaller the overhead of tracking slabs
			and the less frequently locks need to be acquired.
			For more information see Documentation/vm/slub.txt.

	slub_min_order=	[MM, SLUB]
			Determines the minimum page order for slabs. Must be
			lower than slub_max_order.
			For more information see Documentation/vm/slub.txt.

	slub_nomerge	[MM, SLUB]
			Disable merging of slabs with similar size. May be
			necessary if there is some reason to distinguish
			allocs to different slabs. Debug options disable
			merging on their own.
			For more information see Documentation/vm/slub.txt.

	smart2=		[HW]
			Format: <io1>[,<io2>[,...,<io8>]]

	smsc-ircc2.nopnp	[HW] Don't use PNP to discover SMC devices
	smsc-ircc2.ircc_cfg=	[HW] Device configuration I/O port
	smsc-ircc2.ircc_sir=	[HW] SIR base I/O port
	smsc-ircc2.ircc_fir=	[HW] FIR base I/O port
	smsc-ircc2.ircc_irq=	[HW] IRQ line
	smsc-ircc2.ircc_dma=	[HW] DMA channel
	smsc-ircc2.ircc_transceiver= [HW] Transceiver type:
				0: Toshiba Satellite 1800 (GP data pin select)
				1: Fast pin select (default)
				2: ATC IRMode

	softlockup_panic=
			[KNL] Should the soft-lockup detector generate panics.
			Format: <integer>

	softlockup_all_cpu_backtrace=
			[KNL] Should the soft-lockup detector generate
			backtraces on all cpus.
			Format: <integer>

	sonypi.*=	[HW] Sony Programmable I/O Control Device driver
			See Documentation/laptops/sonypi.txt

	spia_io_base=	[HW,MTD]
	spia_fio_base=
	spia_pedr=
	spia_peddr=

	stacktrace	[FTRACE]
			Enabled the stack tracer on boot up.

	stacktrace_filter=[function-list]
			[FTRACE] Limit the functions that the stack tracer
			will trace at boot up. function-list is a comma separated
			list of functions. This list can be changed at run
			time by the stack_trace_filter file in the debugfs
			tracing directory. Note, this enables stack tracing
			and the stacktrace above is not needed.

	sti=		[PARISC,HW]
			Format: <num>
			Set the STI (builtin display/keyboard on the HP-PARISC
			machines) console (graphic card) which should be used
			as the initial boot-console.
			See also comment in drivers/video/console/sticore.c.

	sti_font=	[HW]
			See comment in drivers/video/console/sticore.c.

	stifb=		[HW]
			Format: bpp:<bpp1>[:<bpp2>[:<bpp3>...]]

	sunrpc.min_resvport=
	sunrpc.max_resvport=
			[NFS,SUNRPC]
			SunRPC servers often require that client requests
			originate from a privileged port (i.e. a port in the
			range 0 < portnr < 1024).
			An administrator who wishes to reserve some of these
			ports for other uses may adjust the range that the
			kernel's sunrpc client considers to be privileged
			using these two parameters to set the minimum and
			maximum port values.

	sunrpc.pool_mode=
			[NFS]
			Control how the NFS server code allocates CPUs to
			service thread pools.  Depending on how many NICs
			you have and where their interrupts are bound, this
			option will affect which CPUs will do NFS serving.
			Note: this parameter cannot be changed while the
			NFS server is running.

			auto	    the server chooses an appropriate mode
				    automatically using heuristics
			global	    a single global pool contains all CPUs
			percpu	    one pool for each CPU
			pernode	    one pool for each NUMA node (equivalent
				    to global on non-NUMA machines)

	sunrpc.tcp_slot_table_entries=
	sunrpc.udp_slot_table_entries=
			[NFS,SUNRPC]
			Sets the upper limit on the number of simultaneous
			RPC calls that can be sent from the client to a
			server. Increasing these values may allow you to
			improve throughput, but will also increase the
			amount of memory reserved for use by the client.

	swapaccount=[0|1]
			[KNL] Enable accounting of swap in memory resource
			controller if no parameter or 1 is given or disable
			it if 0 is given (See Documentation/cgroups/memory.txt)

	swiotlb=	[ARM,IA-64,PPC,MIPS,X86]
			Format: { <int> | force }
			<int> -- Number of I/O TLB slabs
			force -- force using of bounce buffers even if they
			         wouldn't be automatically used by the kernel

	switches=	[HW,M68k]

	sysfs.deprecated=0|1 [KNL]
			Enable/disable old style sysfs layout for old udev
			on older distributions. When this option is enabled
			very new udev will not work anymore. When this option
			is disabled (or CONFIG_SYSFS_DEPRECATED not compiled)
			in older udev will not work anymore.
			Default depends on CONFIG_SYSFS_DEPRECATED_V2 set in
			the kernel configuration.

	sysrq_always_enabled
			[KNL]
			Ignore sysrq setting - this boot parameter will
			neutralize any effect of /proc/sys/kernel/sysrq.
			Useful for debugging.

	tdfx=		[HW,DRM]

	test_suspend=	[SUSPEND]
			Specify "mem" (for Suspend-to-RAM) or "standby" (for
			standby suspend) as the system sleep state to briefly
			enter during system startup.  The system is woken from
			this state using a wakeup-capable RTC alarm.

	thash_entries=	[KNL,NET]
			Set number of hash buckets for TCP connection

	thermal.act=	[HW,ACPI]
			-1: disable all active trip points in all thermal zones
			<degrees C>: override all lowest active trip points

	thermal.crt=	[HW,ACPI]
			-1: disable all critical trip points in all thermal zones
			<degrees C>: override all critical trip points

	thermal.nocrt=	[HW,ACPI]
			Set to disable actions on ACPI thermal zone
			critical and hot trip points.

	thermal.off=	[HW,ACPI]
			1: disable ACPI thermal control

	thermal.psv=	[HW,ACPI]
			-1: disable all passive trip points
			<degrees C>: override all passive trip points to this
			value

	thermal.tzp=	[HW,ACPI]
			Specify global default ACPI thermal zone polling rate
			<deci-seconds>: poll all this frequency
			0: no polling (default)

	threadirqs	[KNL]
			Force threading of all interrupt handlers except those
			marked explicitly IRQF_NO_THREAD.

	tmem		[KNL,XEN]
			Enable the Transcendent memory driver if built-in.

	tmem.cleancache=0|1 [KNL, XEN]
			Default is on (1). Disable the usage of the cleancache
			API to send anonymous pages to the hypervisor.

	tmem.frontswap=0|1 [KNL, XEN]
			Default is on (1). Disable the usage of the frontswap
			API to send swap pages to the hypervisor. If disabled
			the selfballooning and selfshrinking are force disabled.

	tmem.selfballooning=0|1 [KNL, XEN]
			Default is on (1). Disable the driving of swap pages
			to the hypervisor.

	tmem.selfshrinking=0|1 [KNL, XEN]
			Default is on (1). Partial swapoff that immediately
			transfers pages from Xen hypervisor back to the
			kernel based on different criteria.

	topology=	[S390]
			Format: {off | on}
			Specify if the kernel should make use of the cpu
			topology information if the hardware supports this.
			The scheduler will make use of this information and
			e.g. base its process migration decisions on it.
			Default is on.

	tp720=		[HW,PS2]

	tpm_suspend_pcr=[HW,TPM]
			Format: integer pcr id
			Specify that at suspend time, the tpm driver
			should extend the specified pcr with zeros,
			as a workaround for some chips which fail to
			flush the last written pcr on TPM_SaveState.
			This will guarantee that all the other pcrs
			are saved.

	trace_buf_size=nn[KMG]
			[FTRACE] will set tracing buffer size.

	trace_event=[event-list]
			[FTRACE] Set and start specified trace events in order
			to facilitate early boot debugging.
			See also Documentation/trace/events.txt

	trace_options=[option-list]
			[FTRACE] Enable or disable tracer options at boot.
			The option-list is a comma delimited list of options
			that can be enabled or disabled just as if you were
			to echo the option name into

			    /sys/kernel/debug/tracing/trace_options

			For example, to enable stacktrace option (to dump the
			stack trace of each event), add to the command line:

			      trace_options=stacktrace

			See also Documentation/trace/ftrace.txt "trace options"
			section.

	traceoff_on_warning
			[FTRACE] enable this option to disable tracing when a
			warning is hit. This turns off "tracing_on". Tracing can
			be enabled again by echoing '1' into the "tracing_on"
			file located in /sys/kernel/debug/tracing/

			This option is useful, as it disables the trace before
			the WARNING dump is called, which prevents the trace to
			be filled with content caused by the warning output.

			This option can also be set at run time via the sysctl
			option:  kernel/traceoff_on_warning

	transparent_hugepage=
			[KNL]
			Format: [always|madvise|never]
			Can be used to control the default behavior of the system
			with respect to transparent hugepages.
			See Documentation/vm/transhuge.txt for more details.

	tsc=		Disable clocksource stability checks for TSC.
			Format: <string>
			[x86] reliable: mark tsc clocksource as reliable, this
			disables clocksource verification at runtime, as well
			as the stability checks done at bootup.	Used to enable
			high-resolution timer mode on older hardware, and in
			virtualized environment.
			[x86] noirqtime: Do not use TSC to do irq accounting.
			Used to run time disable IRQ_TIME_ACCOUNTING on any
			platforms where RDTSC is slow and this accounting
			can add overhead.

	turbografx.map[2|3]=	[HW,JOY]
			TurboGraFX parallel port interface
			Format:
			<port#>,<js1>,<js2>,<js3>,<js4>,<js5>,<js6>,<js7>
			See also Documentation/input/joystick-parport.txt

	udbg-immortal	[PPC] When debugging early kernel crashes that
			happen after console_init() and before a proper 
			console driver takes over, this boot options might
			help "seeing" what's going on.

	uhash_entries=	[KNL,NET]
			Set number of hash buckets for UDP/UDP-Lite connections

	uhci-hcd.ignore_oc=
			[USB] Ignore overcurrent events (default N).
			Some badly-designed motherboards generate lots of
			bogus events, for ports that aren't wired to
			anything.  Set this parameter to avoid log spamming.
			Note that genuine overcurrent events won't be
			reported either.

	unknown_nmi_panic
			[X86] Cause panic on unknown NMI.

	usbcore.authorized_default=
			[USB] Default USB device authorization:
			(default -1 = authorized except for wireless USB,
			0 = not authorized, 1 = authorized)

	usbcore.autosuspend=
			[USB] The autosuspend time delay (in seconds) used
			for newly-detected USB devices (default 2).  This
			is the time required before an idle device will be
			autosuspended.  Devices for which the delay is set
			to a negative value won't be autosuspended at all.

	usbcore.usbfs_snoop=
			[USB] Set to log all usbfs traffic (default 0 = off).

	usbcore.blinkenlights=
			[USB] Set to cycle leds on hubs (default 0 = off).

	usbcore.old_scheme_first=
			[USB] Start with the old device initialization
			scheme (default 0 = off).

	usbcore.usbfs_memory_mb=
			[USB] Memory limit (in MB) for buffers allocated by
			usbfs (default = 16, 0 = max = 2047).

	usbcore.use_both_schemes=
			[USB] Try the other device initialization scheme
			if the first one fails (default 1 = enabled).

	usbcore.initial_descriptor_timeout=
			[USB] Specifies timeout for the initial 64-byte
                        USB_REQ_GET_DESCRIPTOR request in milliseconds
			(default 5000 = 5.0 seconds).

	usbhid.mousepoll=
			[USBHID] The interval which mice are to be polled at.

	usb-storage.delay_use=
			[UMS] The delay in seconds before a new device is
			scanned for Logical Units (default 5).

	usb-storage.quirks=
			[UMS] A list of quirks entries to supplement or
			override the built-in unusual_devs list.  List
			entries are separated by commas.  Each entry has
			the form VID:PID:Flags where VID and PID are Vendor
			and Product ID values (4-digit hex numbers) and
			Flags is a set of characters, each corresponding
			to a common usb-storage quirk flag as follows:
				a = SANE_SENSE (collect more than 18 bytes
					of sense data);
				b = BAD_SENSE (don't collect more than 18
					bytes of sense data);
				c = FIX_CAPACITY (decrease the reported
					device capacity by one sector);
				d = NO_READ_DISC_INFO (don't use
					READ_DISC_INFO command);
				e = NO_READ_CAPACITY_16 (don't use
					READ_CAPACITY_16 command);
				h = CAPACITY_HEURISTICS (decrease the
					reported device capacity by one
					sector if the number is odd);
				i = IGNORE_DEVICE (don't bind to this
					device);
				l = NOT_LOCKABLE (don't try to lock and
					unlock ejectable media);
				m = MAX_SECTORS_64 (don't transfer more
					than 64 sectors = 32 KB at a time);
				n = INITIAL_READ10 (force a retry of the
					initial READ(10) command);
				o = CAPACITY_OK (accept the capacity
					reported by the device);
				p = WRITE_CACHE (the device cache is ON
					by default);
				r = IGNORE_RESIDUE (the device reports
					bogus residue values);
				s = SINGLE_LUN (the device has only one
					Logical Unit);
				w = NO_WP_DETECT (don't test whether the
					medium is write-protected).
			Example: quirks=0419:aaf5:rl,0421:0433:rc

	user_debug=	[KNL,ARM]
			Format: <int>
			See arch/arm/Kconfig.debug help text.
				 1 - undefined instruction events
				 2 - system calls
				 4 - invalid data aborts
				 8 - SIGSEGV faults
				16 - SIGBUS faults
			Example: user_debug=31

	userpte=
			[X86] Flags controlling user PTE allocations.

				nohigh = do not allocate PTE pages in
					HIGHMEM regardless of setting
					of CONFIG_HIGHPTE.

	vdso=		[X86,SH]
			On X86_32, this is an alias for vdso32=.  Otherwise:

			vdso=1: enable VDSO (the default)
			vdso=0: disable VDSO mapping

	vdso32=		[X86] Control the 32-bit vDSO
			vdso32=1: enable 32-bit VDSO
			vdso32=0 or vdso32=2: disable 32-bit VDSO

			See the help text for CONFIG_COMPAT_VDSO for more
			details.  If CONFIG_COMPAT_VDSO is set, the default is
			vdso32=0; otherwise, the default is vdso32=1.

			For compatibility with older kernels, vdso32=2 is an
			alias for vdso32=0.

			Try vdso32=0 if you encounter an error that says:
			dl_main: Assertion `(void *) ph->p_vaddr == _rtld_local._dl_sysinfo_dso' failed!

	vector=		[IA-64,SMP]
			vector=percpu: enable percpu vector domain

	video=		[FB] Frame buffer configuration
			See Documentation/fb/modedb.txt.

	video.brightness_switch_enabled= [0,1]
			If set to 1, on receiving an ACPI notify event
			generated by hotkey, video driver will adjust brightness
			level and then send out the event to user space through
			the allocated input device; If set to 0, video driver
			will only send out the event without touching backlight
			brightness level.
			default: 1

	virtio_mmio.device=
			[VMMIO] Memory mapped virtio (platform) device.

				<size>@<baseaddr>:<irq>[:<id>]
			where:
				<size>     := size (can use standard suffixes
						like K, M and G)
				<baseaddr> := physical base address
				<irq>      := interrupt number (as passed to
						request_irq())
				<id>       := (optional) platform device id
			example:
				virtio_mmio.device=1K@0x100b0000:48:7

			Can be used multiple times for multiple devices.

	vga=		[BOOT,X86-32] Select a particular video mode
			See Documentation/x86/boot.txt and
			Documentation/svga.txt.
			Use vga=ask for menu.
			This is actually a boot loader parameter; the value is
			passed to the kernel using a special protocol.

	vmalloc=nn[KMG]	[KNL,BOOT] Forces the vmalloc area to have an exact
			size of <nn>. This can be used to increase the
			minimum size (128MB on x86). It can also be used to
			decrease the size and leave more room for directly
			mapped kernel RAM.

	vmhalt=		[KNL,S390] Perform z/VM CP command after system halt.
			Format: <command>

	vmpanic=	[KNL,S390] Perform z/VM CP command after kernel panic.
			Format: <command>

	vmpoff=		[KNL,S390] Perform z/VM CP command after power off.
			Format: <command>

	vsyscall=	[X86-64]
			Controls the behavior of vsyscalls (i.e. calls to
			fixed addresses of 0xffffffffff600x00 from legacy
			code).  Most statically-linked binaries and older
			versions of glibc use these calls.  Because these
			functions are at fixed addresses, they make nice
			targets for exploits that can control RIP.

			emulate     [default] Vsyscalls turn into traps and are
			            emulated reasonably safely.

			native      Vsyscalls are native syscall instructions.
			            This is a little bit faster than trapping
			            and makes a few dynamic recompilers work
			            better than they would in emulation mode.
			            It also makes exploits much easier to write.

			none        Vsyscalls don't work at all.  This makes
			            them quite hard to use for exploits but
			            might break your system.

	vt.color=	[VT] Default text color.
			Format: 0xYX, X = foreground, Y = background.
			Default: 0x07 = light gray on black.

	vt.cur_default=	[VT] Default cursor shape.
			Format: 0xCCBBAA, where AA, BB, and CC are the same as
			the parameters of the <Esc>[?A;B;Cc escape sequence;
			see VGA-softcursor.txt. Default: 2 = underline.

	vt.default_blu=	[VT]
			Format: <blue0>,<blue1>,<blue2>,...,<blue15>
			Change the default blue palette of the console.
			This is a 16-member array composed of values
			ranging from 0-255.

	vt.default_grn=	[VT]
			Format: <green0>,<green1>,<green2>,...,<green15>
			Change the default green palette of the console.
			This is a 16-member array composed of values
			ranging from 0-255.

	vt.default_red=	[VT]
			Format: <red0>,<red1>,<red2>,...,<red15>
			Change the default red palette of the console.
			This is a 16-member array composed of values
			ranging from 0-255.

	vt.default_utf8=
			[VT]
			Format=<0|1>
			Set system-wide default UTF-8 mode for all tty's.
			Default is 1, i.e. UTF-8 mode is enabled for all
			newly opened terminals.

	vt.global_cursor_default=
			[VT]
			Format=<-1|0|1>
			Set system-wide default for whether a cursor
			is shown on new VTs. Default is -1,
			i.e. cursors will be created by default unless
			overridden by individual drivers. 0 will hide
			cursors, 1 will display them.

	vt.italic=	[VT] Default color for italic text; 0-15.
			Default: 2 = green.

	vt.underline=	[VT] Default color for underlined text; 0-15.
			Default: 3 = cyan.

	watchdog timers	[HW,WDT] For information on watchdog timers,
			see Documentation/watchdog/watchdog-parameters.txt
			or other driver-specific files in the
			Documentation/watchdog/ directory.

	workqueue.disable_numa
			By default, all work items queued to unbound
			workqueues are affine to the NUMA nodes they're
			issued on, which results in better behavior in
			general.  If NUMA affinity needs to be disabled for
			whatever reason, this option can be used.  Note
			that this also can be controlled per-workqueue for
			workqueues visible under /sys/bus/workqueue/.

	workqueue.power_efficient
			Per-cpu workqueues are generally preferred because
			they show better performance thanks to cache
			locality; unfortunately, per-cpu workqueues tend to
			be more power hungry than unbound workqueues.

			Enabling this makes the per-cpu workqueues which
			were observed to contribute significantly to power
			consumption unbound, leading to measurably lower
			power usage at the cost of small performance
			overhead.

			The default value of this parameter is determined by
			the config option CONFIG_WQ_POWER_EFFICIENT_DEFAULT.

	x2apic_phys	[X86-64,APIC] Use x2apic physical mode instead of
			default x2apic cluster mode on platforms
			supporting x2apic.

	x86_intel_mid_timer= [X86-32,APBT]
			Choose timer option for x86 Intel MID platform.
			Two valid options are apbt timer only and lapic timer
			plus one apbt timer for broadcast timer.
			x86_intel_mid_timer=apbt_only | lapic_and_apbt

	xen_emul_unplug=		[HW,X86,XEN]
			Unplug Xen emulated devices
			Format: [unplug0,][unplug1]
			ide-disks -- unplug primary master IDE devices
			aux-ide-disks -- unplug non-primary-master IDE devices
			nics -- unplug network devices
			all -- unplug all emulated devices (NICs and IDE disks)
			unnecessary -- unplugging emulated devices is
				unnecessary even if the host did not respond to
				the unplug protocol
			never -- do not unplug even if version check succeeds

	xen_nopvspin	[X86,XEN]
			Disables the ticketlock slowpath using Xen PV
			optimizations.

	xirc2ps_cs=	[NET,PCMCIA]
			Format:
			<irq>,<irq_mask>,<io>,<full_duplex>,<do_sound>,<lockup_hack>[,<irq2>[,<irq3>[,<irq4>]]]

______________________________________________________________________

TODO:

	Add more DRM drivers.<|MERGE_RESOLUTION|>--- conflicted
+++ resolved
@@ -566,18 +566,16 @@
 			possible to determine what the correct size should be.
 			This option provides an override for these situations.
 
-<<<<<<< HEAD
 	ca_keys=	[KEYS] This parameter identifies a specific key(s) on
 			the system trusted keyring to be used for certificate
 			trust validation.
 			format: { id:<keyid> | builtin }
-=======
+
 	cca=		[MIPS] Override the kernel pages' cache coherency
 			algorithm.  Accepted values range from 0 to 7
 			inclusive. See arch/mips/include/asm/pgtable-bits.h
 			for platform specific values (SB1, Loongson3 and
 			others).
->>>>>>> 475d5928
 
 	ccw_timeout_log [S390]
 			See Documentation/s390/CommonIO for details.
