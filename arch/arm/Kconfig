config ARM
	bool
	default y
	select ARCH_BINFMT_ELF_RANDOMIZE_PIE
	select ARCH_HAS_ATOMIC64_DEC_IF_POSITIVE
	select ARCH_HAS_TICK_BROADCAST if GENERIC_CLOCKEVENTS_BROADCAST
	select ARCH_HAVE_CUSTOM_GPIO_H
	select ARCH_MIGHT_HAVE_PC_PARPORT
	select ARCH_USE_BUILTIN_BSWAP
	select ARCH_USE_CMPXCHG_LOCKREF
	select ARCH_WANT_IPC_PARSE_VERSION
	select BUILDTIME_EXTABLE_SORT if MMU
	select CLONE_BACKWARDS
	select CPU_PM if (SUSPEND || CPU_IDLE)
	select DCACHE_WORD_ACCESS if HAVE_EFFICIENT_UNALIGNED_ACCESS
	select GENERIC_ATOMIC64 if (CPU_V7M || CPU_V6 || !CPU_32v6K || !AEABI)
	select GENERIC_CLOCKEVENTS_BROADCAST if SMP
	select GENERIC_IDLE_POLL_SETUP
	select GENERIC_IRQ_PROBE
	select GENERIC_IRQ_SHOW
	select GENERIC_PCI_IOMAP
	select GENERIC_SCHED_CLOCK
	select GENERIC_SMP_IDLE_THREAD
	select GENERIC_STRNCPY_FROM_USER
	select GENERIC_STRNLEN_USER
	select HARDIRQS_SW_RESEND
	select HAVE_ARCH_AUDITSYSCALL if (AEABI && !OABI_COMPAT)
	select HAVE_ARCH_JUMP_LABEL if !XIP_KERNEL
	select HAVE_ARCH_KGDB
	select HAVE_ARCH_SECCOMP_FILTER if (AEABI && !OABI_COMPAT)
	select HAVE_ARCH_TRACEHOOK
	select HAVE_BPF_JIT
	select HAVE_CC_STACKPROTECTOR
	select HAVE_CONTEXT_TRACKING
	select HAVE_C_RECORDMCOUNT
	select HAVE_DEBUG_KMEMLEAK
	select HAVE_DMA_API_DEBUG
	select HAVE_DMA_ATTRS
	select HAVE_DMA_CONTIGUOUS if MMU
	select HAVE_DYNAMIC_FTRACE if (!XIP_KERNEL)
	select HAVE_EFFICIENT_UNALIGNED_ACCESS if (CPU_V6 || CPU_V6K || CPU_V7) && MMU
	select HAVE_FTRACE_MCOUNT_RECORD if (!XIP_KERNEL)
	select HAVE_FUNCTION_GRAPH_TRACER if (!THUMB2_KERNEL)
	select HAVE_FUNCTION_TRACER if (!XIP_KERNEL)
	select HAVE_GENERIC_DMA_COHERENT
	select HAVE_HW_BREAKPOINT if (PERF_EVENTS && (CPU_V6 || CPU_V6K || CPU_V7))
	select HAVE_IDE if PCI || ISA || PCMCIA
	select HAVE_IRQ_TIME_ACCOUNTING
	select HAVE_KERNEL_GZIP
	select HAVE_KERNEL_LZ4
	select HAVE_KERNEL_LZMA
	select HAVE_KERNEL_LZO
	select HAVE_KERNEL_XZ
	select HAVE_KPROBES if !XIP_KERNEL
	select HAVE_KRETPROBES if (HAVE_KPROBES)
	select HAVE_MEMBLOCK
	select HAVE_MOD_ARCH_SPECIFIC if ARM_UNWIND
	select HAVE_OPROFILE if (HAVE_PERF_EVENTS)
	select HAVE_PERF_EVENTS
	select HAVE_PERF_REGS
	select HAVE_PERF_USER_STACK_DUMP
	select HAVE_REGS_AND_STACK_ACCESS_API
	select HAVE_SYSCALL_TRACEPOINTS
	select HAVE_UID16
	select HAVE_VIRT_CPU_ACCOUNTING_GEN
	select IRQ_FORCED_THREADING
	select KTIME_SCALAR
	select MODULES_USE_ELF_REL
	select NO_BOOTMEM
	select OLD_SIGACTION
	select OLD_SIGSUSPEND3
	select PERF_USE_VMALLOC
	select RTC_LIB
	select SYS_SUPPORTS_APM_EMULATION
	# Above selects are sorted alphabetically; please add new ones
	# according to that.  Thanks.
	help
	  The ARM series is a line of low-power-consumption RISC chip designs
	  licensed by ARM Ltd and targeted at embedded applications and
	  handhelds such as the Compaq IPAQ.  ARM-based PCs are no longer
	  manufactured, but legacy ARM-based PC hardware remains popular in
	  Europe.  There is an ARM Linux project with a web page at
	  <http://www.arm.linux.org.uk/>.

config ARM_HAS_SG_CHAIN
	bool

config NEED_SG_DMA_LENGTH
	bool

config ARM_DMA_USE_IOMMU
	bool
	select ARM_HAS_SG_CHAIN
	select NEED_SG_DMA_LENGTH

if ARM_DMA_USE_IOMMU

config ARM_DMA_IOMMU_ALIGNMENT
	int "Maximum PAGE_SIZE order of alignment for DMA IOMMU buffers"
	range 4 9
	default 8
	help
	  DMA mapping framework by default aligns all buffers to the smallest
	  PAGE_SIZE order which is greater than or equal to the requested buffer
	  size. This works well for buffers up to a few hundreds kilobytes, but
	  for larger buffers it just a waste of address space. Drivers which has
	  relatively small addressing window (like 64Mib) might run out of
	  virtual space with just a few allocations.

	  With this parameter you can specify the maximum PAGE_SIZE order for
	  DMA IOMMU buffers. Larger buffers will be aligned only to this
	  specified order. The order is expressed as a power of two multiplied
	  by the PAGE_SIZE.

endif

config MIGHT_HAVE_PCI
	bool

config SYS_SUPPORTS_APM_EMULATION
	bool

config HAVE_TCM
	bool
	select GENERIC_ALLOCATOR

config HAVE_PROC_CPU
	bool

config NO_IOPORT_MAP
	bool

config EISA
	bool
	---help---
	  The Extended Industry Standard Architecture (EISA) bus was
	  developed as an open alternative to the IBM MicroChannel bus.

	  The EISA bus provided some of the features of the IBM MicroChannel
	  bus while maintaining backward compatibility with cards made for
	  the older ISA bus.  The EISA bus saw limited use between 1988 and
	  1995 when it was made obsolete by the PCI bus.

	  Say Y here if you are building a kernel for an EISA-based machine.

	  Otherwise, say N.

config SBUS
	bool

config STACKTRACE_SUPPORT
	bool
	default y

config HAVE_LATENCYTOP_SUPPORT
	bool
	depends on !SMP
	default y

config LOCKDEP_SUPPORT
	bool
	default y

config TRACE_IRQFLAGS_SUPPORT
	bool
	default y

config RWSEM_GENERIC_SPINLOCK
	bool
	default y

config RWSEM_XCHGADD_ALGORITHM
	bool

config ARCH_HAS_ILOG2_U32
	bool

config ARCH_HAS_ILOG2_U64
	bool

config ARCH_HAS_CPUFREQ
	bool
	help
	  Internal node to signify that the ARCH has CPUFREQ support
	  and that the relevant menu configurations are displayed for
	  it.

config ARCH_HAS_BANDGAP
	bool

config GENERIC_HWEIGHT
	bool
	default y

config GENERIC_CALIBRATE_DELAY
	bool
	default y

config ARCH_MAY_HAVE_PC_FDC
	bool

config ZONE_DMA
	bool

config NEED_DMA_MAP_STATE
       def_bool y

config ARCH_SUPPORTS_UPROBES
	def_bool y

config ARCH_HAS_DMA_SET_COHERENT_MASK
	bool

config GENERIC_ISA_DMA
	bool

config FIQ
	bool

config NEED_RET_TO_USER
	bool

config ARCH_MTD_XIP
	bool

config VECTORS_BASE
	hex
	default 0xffff0000 if MMU || CPU_HIGH_VECTOR
	default DRAM_BASE if REMAP_VECTORS_TO_RAM
	default 0x00000000
	help
	  The base address of exception vectors.  This must be two pages
	  in size.

config ARM_PATCH_PHYS_VIRT
	bool "Patch physical to virtual translations at runtime" if EMBEDDED
	default y
	depends on !XIP_KERNEL && MMU
	depends on !ARCH_REALVIEW || !SPARSEMEM
	help
	  Patch phys-to-virt and virt-to-phys translation functions at
	  boot and module load time according to the position of the
	  kernel in system memory.

	  This can only be used with non-XIP MMU kernels where the base
	  of physical memory is at a 16MB boundary.

	  Only disable this option if you know that you do not require
	  this feature (eg, building a kernel for a single machine) and
	  you need to shrink the kernel to the minimal size.

config NEED_MACH_GPIO_H
	bool
	help
	  Select this when mach/gpio.h is required to provide special
	  definitions for this platform. The need for mach/gpio.h should
	  be avoided when possible.

config NEED_MACH_IO_H
	bool
	help
	  Select this when mach/io.h is required to provide special
	  definitions for this platform.  The need for mach/io.h should
	  be avoided when possible.

config NEED_MACH_MEMORY_H
	bool
	help
	  Select this when mach/memory.h is required to provide special
	  definitions for this platform.  The need for mach/memory.h should
	  be avoided when possible.

config PHYS_OFFSET
	hex "Physical address of main memory" if MMU
	depends on !ARM_PATCH_PHYS_VIRT && !NEED_MACH_MEMORY_H
	default DRAM_BASE if !MMU
	help
	  Please provide the physical address corresponding to the
	  location of main memory in your system.

config GENERIC_BUG
	def_bool y
	depends on BUG

source "init/Kconfig"

source "kernel/Kconfig.freezer"

menu "System Type"

config MMU
	bool "MMU-based Paged Memory Management Support"
	default y
	help
	  Select if you want MMU-based virtualised addressing space
	  support by paged memory management. If unsure, say 'Y'.

#
# The "ARM system type" choice list is ordered alphabetically by option
# text.  Please add new entries in the option alphabetic order.
#
choice
	prompt "ARM system type"
	default ARCH_VERSATILE if !MMU
	default ARCH_MULTIPLATFORM if MMU

config ARCH_MULTIPLATFORM
	bool "Allow multiple platforms to be selected"
	depends on MMU
	select ARCH_WANT_OPTIONAL_GPIOLIB
	select ARM_HAS_SG_CHAIN
	select ARM_PATCH_PHYS_VIRT
	select AUTO_ZRELADDR
	select CLKSRC_OF
	select COMMON_CLK
	select GENERIC_CLOCKEVENTS
	select MULTI_IRQ_HANDLER
	select SPARSE_IRQ
	select USE_OF

config ARCH_INTEGRATOR
	bool "ARM Ltd. Integrator family"
	select ARCH_HAS_CPUFREQ
	select ARM_AMBA
	select ARM_PATCH_PHYS_VIRT
	select AUTO_ZRELADDR
	select COMMON_CLK
	select COMMON_CLK_VERSATILE
	select GENERIC_CLOCKEVENTS
	select HAVE_TCM
	select ICST
	select MULTI_IRQ_HANDLER
	select NEED_MACH_MEMORY_H
	select PLAT_VERSATILE
	select SPARSE_IRQ
	select USE_OF
	select VERSATILE_FPGA_IRQ
	help
	  Support for ARM's Integrator platform.

config ARCH_REALVIEW
	bool "ARM Ltd. RealView family"
	select ARCH_WANT_OPTIONAL_GPIOLIB
	select ARM_AMBA
	select ARM_TIMER_SP804
	select COMMON_CLK
	select COMMON_CLK_VERSATILE
	select GENERIC_CLOCKEVENTS
	select GPIO_PL061 if GPIOLIB
	select ICST
	select NEED_MACH_MEMORY_H
	select PLAT_VERSATILE
	select PLAT_VERSATILE_CLCD
	help
	  This enables support for ARM Ltd RealView boards.

config ARCH_VERSATILE
	bool "ARM Ltd. Versatile family"
	select ARCH_WANT_OPTIONAL_GPIOLIB
	select ARM_AMBA
	select ARM_TIMER_SP804
	select ARM_VIC
	select CLKDEV_LOOKUP
	select GENERIC_CLOCKEVENTS
	select HAVE_MACH_CLKDEV
	select ICST
	select PLAT_VERSATILE
	select PLAT_VERSATILE_CLCD
	select PLAT_VERSATILE_CLOCK
	select VERSATILE_FPGA_IRQ
	help
	  This enables support for ARM Ltd Versatile board.

config ARCH_AT91
	bool "Atmel AT91"
	select ARCH_REQUIRE_GPIOLIB
	select CLKDEV_LOOKUP
	select IRQ_DOMAIN
	select NEED_MACH_IO_H if PCCARD
	select PINCTRL
	select PINCTRL_AT91 if USE_OF
	help
	  This enables support for systems based on Atmel
	  AT91RM9200 and AT91SAM9* processors.

config ARCH_CLPS711X
	bool "Cirrus Logic CLPS711x/EP721x/EP731x-based"
	select ARCH_REQUIRE_GPIOLIB
	select AUTO_ZRELADDR
	select CLKSRC_MMIO
	select COMMON_CLK
	select CPU_ARM720T
	select GENERIC_CLOCKEVENTS
	select MFD_SYSCON
	help
	  Support for Cirrus Logic 711x/721x/731x based boards.

config ARCH_GEMINI
	bool "Cortina Systems Gemini"
	select ARCH_REQUIRE_GPIOLIB
	select CLKSRC_MMIO
	select CPU_FA526
	select GENERIC_CLOCKEVENTS
	help
	  Support for the Cortina Systems Gemini family SoCs

config ARCH_EBSA110
	bool "EBSA-110"
	select ARCH_USES_GETTIMEOFFSET
	select CPU_SA110
	select ISA
	select NEED_MACH_IO_H
	select NEED_MACH_MEMORY_H
	select NO_IOPORT_MAP
	help
	  This is an evaluation board for the StrongARM processor available
	  from Digital. It has limited hardware on-board, including an
	  Ethernet interface, two PCMCIA sockets, two serial ports and a
	  parallel port.

config ARCH_EFM32
	bool "Energy Micro efm32"
	depends on !MMU
	select ARCH_REQUIRE_GPIOLIB
	select ARM_NVIC
	select AUTO_ZRELADDR
	select CLKSRC_OF
	select COMMON_CLK
	select CPU_V7M
	select GENERIC_CLOCKEVENTS
	select NO_DMA
	select NO_IOPORT_MAP
	select SPARSE_IRQ
	select USE_OF
	help
	  Support for Energy Micro's (now Silicon Labs) efm32 Giant Gecko
	  processors.

config ARCH_EP93XX
	bool "EP93xx-based"
	select ARCH_HAS_HOLES_MEMORYMODEL
	select ARCH_REQUIRE_GPIOLIB
	select ARCH_USES_GETTIMEOFFSET
	select ARM_AMBA
	select ARM_VIC
	select CLKDEV_LOOKUP
	select CPU_ARM920T
	select NEED_MACH_MEMORY_H
	help
	  This enables support for the Cirrus EP93xx series of CPUs.

config ARCH_FOOTBRIDGE
	bool "FootBridge"
	select CPU_SA110
	select FOOTBRIDGE
	select GENERIC_CLOCKEVENTS
	select HAVE_IDE
	select NEED_MACH_IO_H if !MMU
	select NEED_MACH_MEMORY_H
	help
	  Support for systems based on the DC21285 companion chip
	  ("FootBridge"), such as the Simtec CATS and the Rebel NetWinder.

config ARCH_NETX
	bool "Hilscher NetX based"
	select ARM_VIC
	select CLKSRC_MMIO
	select CPU_ARM926T
	select GENERIC_CLOCKEVENTS
	help
	  This enables support for systems based on the Hilscher NetX Soc

config ARCH_IOP13XX
	bool "IOP13xx-based"
	depends on MMU
	select CPU_XSC3
	select NEED_MACH_MEMORY_H
	select NEED_RET_TO_USER
	select PCI
	select PLAT_IOP
	select VMSPLIT_1G
	help
	  Support for Intel's IOP13XX (XScale) family of processors.

config ARCH_IOP32X
	bool "IOP32x-based"
	depends on MMU
	select ARCH_REQUIRE_GPIOLIB
	select CPU_XSCALE
	select GPIO_IOP
	select NEED_RET_TO_USER
	select PCI
	select PLAT_IOP
	help
	  Support for Intel's 80219 and IOP32X (XScale) family of
	  processors.

config ARCH_IOP33X
	bool "IOP33x-based"
	depends on MMU
	select ARCH_REQUIRE_GPIOLIB
	select CPU_XSCALE
	select GPIO_IOP
	select NEED_RET_TO_USER
	select PCI
	select PLAT_IOP
	help
	  Support for Intel's IOP33X (XScale) family of processors.

config ARCH_IXP4XX
	bool "IXP4xx-based"
	depends on MMU
	select ARCH_HAS_DMA_SET_COHERENT_MASK
	select ARCH_REQUIRE_GPIOLIB
	select ARCH_SUPPORTS_BIG_ENDIAN
	select CLKSRC_MMIO
	select CPU_XSCALE
	select DMABOUNCE if PCI
	select GENERIC_CLOCKEVENTS
	select MIGHT_HAVE_PCI
	select NEED_MACH_IO_H
	select USB_EHCI_BIG_ENDIAN_DESC
	select USB_EHCI_BIG_ENDIAN_MMIO
	help
	  Support for Intel's IXP4XX (XScale) family of processors.

config ARCH_DOVE
	bool "Marvell Dove"
	select ARCH_REQUIRE_GPIOLIB
	select CPU_PJ4
	select GENERIC_CLOCKEVENTS
	select MIGHT_HAVE_PCI
	select MVEBU_MBUS
	select PINCTRL
	select PINCTRL_DOVE
	select PLAT_ORION_LEGACY
	help
	  Support for the Marvell Dove SoC 88AP510

config ARCH_KIRKWOOD
	bool "Marvell Kirkwood"
	select ARCH_HAS_CPUFREQ
	select ARCH_REQUIRE_GPIOLIB
	select CPU_FEROCEON
	select GENERIC_CLOCKEVENTS
	select MVEBU_MBUS
	select PCI
	select PCI_QUIRKS
	select PINCTRL
	select PINCTRL_KIRKWOOD
	select PLAT_ORION_LEGACY
	help
	  Support for the following Marvell Kirkwood series SoCs:
	  88F6180, 88F6192 and 88F6281.

config ARCH_MV78XX0
	bool "Marvell MV78xx0"
	select ARCH_REQUIRE_GPIOLIB
	select CPU_FEROCEON
	select GENERIC_CLOCKEVENTS
	select MVEBU_MBUS
	select PCI
	select PLAT_ORION_LEGACY
	help
	  Support for the following Marvell MV78xx0 series SoCs:
	  MV781x0, MV782x0.

config ARCH_ORION5X
	bool "Marvell Orion"
	depends on MMU
	select ARCH_REQUIRE_GPIOLIB
	select CPU_FEROCEON
	select GENERIC_CLOCKEVENTS
	select MVEBU_MBUS
	select PCI
	select PLAT_ORION_LEGACY
	help
	  Support for the following Marvell Orion 5x series SoCs:
	  Orion-1 (5181), Orion-VoIP (5181L), Orion-NAS (5182),
	  Orion-2 (5281), Orion-1-90 (6183).

config ARCH_MMP
	bool "Marvell PXA168/910/MMP2"
	depends on MMU
	select ARCH_REQUIRE_GPIOLIB
	select CLKDEV_LOOKUP
	select GENERIC_ALLOCATOR
	select GENERIC_CLOCKEVENTS
	select GPIO_PXA
	select IRQ_DOMAIN
	select MULTI_IRQ_HANDLER
	select PINCTRL
	select PLAT_PXA
	select SPARSE_IRQ
	help
	  Support for Marvell's PXA168/PXA910(MMP) and MMP2 processor line.

config ARCH_KS8695
	bool "Micrel/Kendin KS8695"
	select ARCH_REQUIRE_GPIOLIB
	select CLKSRC_MMIO
	select CPU_ARM922T
	select GENERIC_CLOCKEVENTS
	select NEED_MACH_MEMORY_H
	help
	  Support for Micrel/Kendin KS8695 "Centaur" (ARM922T) based
	  System-on-Chip devices.

config ARCH_W90X900
	bool "Nuvoton W90X900 CPU"
	select ARCH_REQUIRE_GPIOLIB
	select CLKDEV_LOOKUP
	select CLKSRC_MMIO
	select CPU_ARM926T
	select GENERIC_CLOCKEVENTS
	help
	  Support for Nuvoton (Winbond logic dept.) ARM9 processor,
	  At present, the w90x900 has been renamed nuc900, regarding
	  the ARM series product line, you can login the following
	  link address to know more.

	  <http://www.nuvoton.com/hq/enu/ProductAndSales/ProductLines/
		ConsumerElectronicsIC/ARMMicrocontroller/ARMMicrocontroller>

config ARCH_LPC32XX
	bool "NXP LPC32XX"
	select ARCH_REQUIRE_GPIOLIB
	select ARM_AMBA
	select CLKDEV_LOOKUP
	select CLKSRC_MMIO
	select CPU_ARM926T
	select GENERIC_CLOCKEVENTS
	select HAVE_IDE
	select USE_OF
	help
	  Support for the NXP LPC32XX family of processors

config ARCH_PXA
	bool "PXA2xx/PXA3xx-based"
	depends on MMU
	select ARCH_HAS_CPUFREQ
	select ARCH_MTD_XIP
	select ARCH_REQUIRE_GPIOLIB
	select ARM_CPU_SUSPEND if PM
	select AUTO_ZRELADDR
	select CLKDEV_LOOKUP
	select CLKSRC_MMIO
	select GENERIC_CLOCKEVENTS
	select GPIO_PXA
	select HAVE_IDE
	select MULTI_IRQ_HANDLER
	select PLAT_PXA
	select SPARSE_IRQ
	help
	  Support for Intel/Marvell's PXA2xx/PXA3xx processor line.

config ARCH_MSM
	bool "Qualcomm MSM (non-multiplatform)"
	select ARCH_REQUIRE_GPIOLIB
	select COMMON_CLK
	select GENERIC_CLOCKEVENTS
	help
	  Support for Qualcomm MSM/QSD based systems.  This runs on the
	  apps processor of the MSM/QSD and depends on a shared memory
	  interface to the modem processor which runs the baseband
	  stack and controls some vital subsystems
	  (clock and power control, etc).

config ARCH_SHMOBILE_LEGACY
	bool "Renesas ARM SoCs (non-multiplatform)"
	select ARCH_SHMOBILE
	select ARM_PATCH_PHYS_VIRT
	select CLKDEV_LOOKUP
	select GENERIC_CLOCKEVENTS
	select HAVE_ARM_SCU if SMP
	select HAVE_ARM_TWD if SMP
	select HAVE_MACH_CLKDEV
	select HAVE_SMP
	select MIGHT_HAVE_CACHE_L2X0
	select MULTI_IRQ_HANDLER
	select NO_IOPORT_MAP
	select PINCTRL
	select PM_GENERIC_DOMAINS if PM
	select SPARSE_IRQ
	help
	  Support for Renesas ARM SoC platforms using a non-multiplatform
	  kernel. This includes the SH-Mobile, R-Mobile, EMMA-Mobile, R-Car
	  and RZ families.

config ARCH_RPC
	bool "RiscPC"
	select ARCH_ACORN
	select ARCH_MAY_HAVE_PC_FDC
	select ARCH_SPARSEMEM_ENABLE
	select ARCH_USES_GETTIMEOFFSET
	select CPU_SA110
	select FIQ
	select HAVE_IDE
	select HAVE_PATA_PLATFORM
	select ISA_DMA_API
	select NEED_MACH_IO_H
	select NEED_MACH_MEMORY_H
	select NO_IOPORT_MAP
	select VIRT_TO_BUS
	help
	  On the Acorn Risc-PC, Linux can support the internal IDE disk and
	  CD-ROM interface, serial and parallel port, and the floppy drive.

config ARCH_SA1100
	bool "SA1100-based"
	select ARCH_HAS_CPUFREQ
	select ARCH_MTD_XIP
	select ARCH_REQUIRE_GPIOLIB
	select ARCH_SPARSEMEM_ENABLE
	select CLKDEV_LOOKUP
	select CLKSRC_MMIO
	select CPU_FREQ
	select CPU_SA1100
	select GENERIC_CLOCKEVENTS
	select HAVE_IDE
	select ISA
	select NEED_MACH_MEMORY_H
	select SPARSE_IRQ
	help
	  Support for StrongARM 11x0 based boards.

config ARCH_S3C24XX
	bool "Samsung S3C24XX SoCs"
	select ARCH_HAS_CPUFREQ
	select ARCH_REQUIRE_GPIOLIB
	select ATAGS
	select CLKDEV_LOOKUP
	select CLKSRC_SAMSUNG_PWM
	select GENERIC_CLOCKEVENTS
	select GPIO_SAMSUNG
	select HAVE_S3C2410_I2C if I2C
	select HAVE_S3C2410_WATCHDOG if WATCHDOG
	select HAVE_S3C_RTC if RTC_CLASS
	select MULTI_IRQ_HANDLER
	select NEED_MACH_IO_H
	select SAMSUNG_ATAGS
	help
	  Samsung S3C2410, S3C2412, S3C2413, S3C2416, S3C2440, S3C2442, S3C2443
	  and S3C2450 SoCs based systems, such as the Simtec Electronics BAST
	  (<http://www.simtec.co.uk/products/EB110ITX/>), the IPAQ 1940 or the
	  Samsung SMDK2410 development board (and derivatives).

config ARCH_S3C64XX
	bool "Samsung S3C64XX"
	select ARCH_HAS_CPUFREQ
	select ARCH_REQUIRE_GPIOLIB
	select ARM_AMBA
	select ARM_VIC
	select ATAGS
	select CLKDEV_LOOKUP
	select CLKSRC_SAMSUNG_PWM
	select COMMON_CLK_SAMSUNG
	select CPU_V6K
	select GENERIC_CLOCKEVENTS
	select GPIO_SAMSUNG
	select HAVE_S3C2410_I2C if I2C
	select HAVE_S3C2410_WATCHDOG if WATCHDOG
	select HAVE_TCM
	select NO_IOPORT_MAP
	select PLAT_SAMSUNG
	select PM_GENERIC_DOMAINS if PM
	select S3C_DEV_NAND
	select S3C_GPIO_TRACK
	select SAMSUNG_ATAGS
	select SAMSUNG_WAKEMASK
	select SAMSUNG_WDT_RESET
	help
	  Samsung S3C64XX series based systems

config ARCH_S5P64X0
	bool "Samsung S5P6440 S5P6450"
	select ATAGS
	select CLKDEV_LOOKUP
	select CLKSRC_SAMSUNG_PWM
	select CPU_V6
	select GENERIC_CLOCKEVENTS
	select GPIO_SAMSUNG
	select HAVE_S3C2410_I2C if I2C
	select HAVE_S3C2410_WATCHDOG if WATCHDOG
	select HAVE_S3C_RTC if RTC_CLASS
	select NEED_MACH_GPIO_H
	select SAMSUNG_ATAGS
	select SAMSUNG_WDT_RESET
	help
	  Samsung S5P64X0 CPU based systems, such as the Samsung SMDK6440,
	  SMDK6450.

config ARCH_S5PC100
	bool "Samsung S5PC100"
	select ARCH_REQUIRE_GPIOLIB
	select ATAGS
	select CLKDEV_LOOKUP
	select CLKSRC_SAMSUNG_PWM
	select CPU_V7
	select GENERIC_CLOCKEVENTS
	select GPIO_SAMSUNG
	select HAVE_S3C2410_I2C if I2C
	select HAVE_S3C2410_WATCHDOG if WATCHDOG
	select HAVE_S3C_RTC if RTC_CLASS
	select NEED_MACH_GPIO_H
	select SAMSUNG_ATAGS
	select SAMSUNG_WDT_RESET
	help
	  Samsung S5PC100 series based systems

config ARCH_S5PV210
	bool "Samsung S5PV210/S5PC110"
	select ARCH_HAS_CPUFREQ
	select ARCH_HAS_HOLES_MEMORYMODEL
	select ARCH_SPARSEMEM_ENABLE
	select ATAGS
	select CLKDEV_LOOKUP
	select CLKSRC_SAMSUNG_PWM
	select CPU_V7
	select GENERIC_CLOCKEVENTS
	select GPIO_SAMSUNG
	select HAVE_S3C2410_I2C if I2C
	select HAVE_S3C2410_WATCHDOG if WATCHDOG
	select HAVE_S3C_RTC if RTC_CLASS
	select NEED_MACH_GPIO_H
	select NEED_MACH_MEMORY_H
	select SAMSUNG_ATAGS
	help
	  Samsung S5PV210/S5PC110 series based systems

<<<<<<< HEAD
config ARCH_EXYNOS
	bool "Samsung EXYNOS"
	select ARCH_HAS_CPUFREQ
	select ARCH_HAS_HOLES_MEMORYMODEL
	select ARCH_REQUIRE_GPIOLIB
	select ARCH_SPARSEMEM_ENABLE
	select ARM_GIC
	select COMMON_CLK_SAMSUNG
	select CPU_V7
	select GENERIC_CLOCKEVENTS
	select HAVE_S3C2410_I2C if I2C
	select HAVE_S3C2410_WATCHDOG if WATCHDOG
	select HAVE_S3C_RTC if RTC_CLASS
	select NEED_MACH_MEMORY_H
	select SPARSE_IRQ
	select SRAM
	select USE_OF
	help
	  Support for SAMSUNG's EXYNOS SoCs (EXYNOS4/5)

=======
>>>>>>> 9dfa92ec
config ARCH_DAVINCI
	bool "TI DaVinci"
	select ARCH_HAS_HOLES_MEMORYMODEL
	select ARCH_REQUIRE_GPIOLIB
	select CLKDEV_LOOKUP
	select GENERIC_ALLOCATOR
	select GENERIC_CLOCKEVENTS
	select GENERIC_IRQ_CHIP
	select HAVE_IDE
	select TI_PRIV_EDMA
	select USE_OF
	select ZONE_DMA
	help
	  Support for TI's DaVinci platform.

config ARCH_OMAP1
	bool "TI OMAP1"
	depends on MMU
	select ARCH_HAS_CPUFREQ
	select ARCH_HAS_HOLES_MEMORYMODEL
	select ARCH_OMAP
	select ARCH_REQUIRE_GPIOLIB
	select CLKDEV_LOOKUP
	select CLKSRC_MMIO
	select GENERIC_CLOCKEVENTS
	select GENERIC_IRQ_CHIP
	select HAVE_IDE
	select IRQ_DOMAIN
	select NEED_MACH_IO_H if PCCARD
	select NEED_MACH_MEMORY_H
	help
	  Support for older TI OMAP1 (omap7xx, omap15xx or omap16xx)

endchoice

menu "Multiple platform selection"
	depends on ARCH_MULTIPLATFORM

comment "CPU Core family selection"

config ARCH_MULTI_V4
	bool "ARMv4 based platforms (FA526)"
	depends on !ARCH_MULTI_V6_V7
	select ARCH_MULTI_V4_V5
	select CPU_FA526

config ARCH_MULTI_V4T
	bool "ARMv4T based platforms (ARM720T, ARM920T, ...)"
	depends on !ARCH_MULTI_V6_V7
	select ARCH_MULTI_V4_V5
	select CPU_ARM920T if !(CPU_ARM7TDMI || CPU_ARM720T || \
		CPU_ARM740T || CPU_ARM9TDMI || CPU_ARM922T || \
		CPU_ARM925T || CPU_ARM940T)

config ARCH_MULTI_V5
	bool "ARMv5 based platforms (ARM926T, XSCALE, PJ1, ...)"
	depends on !ARCH_MULTI_V6_V7
	select ARCH_MULTI_V4_V5
	select CPU_ARM926T if !(CPU_ARM946E || CPU_ARM1020 || \
		CPU_ARM1020E || CPU_ARM1022 || CPU_ARM1026 || \
		CPU_XSCALE || CPU_XSC3 || CPU_MOHAWK || CPU_FEROCEON)

config ARCH_MULTI_V4_V5
	bool

config ARCH_MULTI_V6
	bool "ARMv6 based platforms (ARM11)"
	select ARCH_MULTI_V6_V7
	select CPU_V6K

config ARCH_MULTI_V7
	bool "ARMv7 based platforms (Cortex-A, PJ4, Scorpion, Krait)"
	default y
	select ARCH_MULTI_V6_V7
	select CPU_V7
	select HAVE_SMP

config ARCH_MULTI_V6_V7
	bool
	select MIGHT_HAVE_CACHE_L2X0

config ARCH_MULTI_CPU_AUTO
	def_bool !(ARCH_MULTI_V4 || ARCH_MULTI_V4T || ARCH_MULTI_V6_V7)
	select ARCH_MULTI_V5

endmenu

config ARCH_VIRT
	bool "Dummy Virtual Machine" if ARCH_MULTI_V7
	select ARM_AMBA
	select ARM_GIC
	select ARM_PSCI
	select HAVE_ARM_ARCH_TIMER

#
# This is sorted alphabetically by mach-* pathname.  However, plat-*
# Kconfigs may be included either alphabetically (according to the
# plat- suffix) or along side the corresponding mach-* source.
#
source "arch/arm/mach-mvebu/Kconfig"

source "arch/arm/mach-at91/Kconfig"

source "arch/arm/mach-axxia/Kconfig"

source "arch/arm/mach-bcm/Kconfig"

source "arch/arm/mach-berlin/Kconfig"

source "arch/arm/mach-clps711x/Kconfig"

source "arch/arm/mach-cns3xxx/Kconfig"

source "arch/arm/mach-davinci/Kconfig"

source "arch/arm/mach-dove/Kconfig"

source "arch/arm/mach-ep93xx/Kconfig"

source "arch/arm/mach-footbridge/Kconfig"

source "arch/arm/mach-gemini/Kconfig"

source "arch/arm/mach-highbank/Kconfig"

source "arch/arm/mach-hisi/Kconfig"

source "arch/arm/mach-integrator/Kconfig"

source "arch/arm/mach-iop32x/Kconfig"

source "arch/arm/mach-iop33x/Kconfig"

source "arch/arm/mach-iop13xx/Kconfig"

source "arch/arm/mach-ixp4xx/Kconfig"

source "arch/arm/mach-keystone/Kconfig"

source "arch/arm/mach-kirkwood/Kconfig"

source "arch/arm/mach-ks8695/Kconfig"

source "arch/arm/mach-msm/Kconfig"

source "arch/arm/mach-moxart/Kconfig"

source "arch/arm/mach-mv78xx0/Kconfig"

source "arch/arm/mach-imx/Kconfig"

source "arch/arm/mach-mxs/Kconfig"

source "arch/arm/mach-netx/Kconfig"

source "arch/arm/mach-nomadik/Kconfig"

source "arch/arm/mach-nspire/Kconfig"

source "arch/arm/plat-omap/Kconfig"

source "arch/arm/mach-omap1/Kconfig"

source "arch/arm/mach-omap2/Kconfig"

source "arch/arm/mach-orion5x/Kconfig"

source "arch/arm/mach-picoxcell/Kconfig"

source "arch/arm/mach-pxa/Kconfig"
source "arch/arm/plat-pxa/Kconfig"

source "arch/arm/mach-mmp/Kconfig"

source "arch/arm/mach-qcom/Kconfig"

source "arch/arm/mach-realview/Kconfig"

source "arch/arm/mach-rockchip/Kconfig"

source "arch/arm/mach-sa1100/Kconfig"

source "arch/arm/plat-samsung/Kconfig"

source "arch/arm/mach-socfpga/Kconfig"

source "arch/arm/mach-spear/Kconfig"

source "arch/arm/mach-sti/Kconfig"

source "arch/arm/mach-s3c24xx/Kconfig"

source "arch/arm/mach-s3c64xx/Kconfig"

source "arch/arm/mach-s5p64x0/Kconfig"

source "arch/arm/mach-s5pc100/Kconfig"

source "arch/arm/mach-s5pv210/Kconfig"

source "arch/arm/mach-exynos/Kconfig"

source "arch/arm/mach-shmobile/Kconfig"

source "arch/arm/mach-sunxi/Kconfig"

source "arch/arm/mach-prima2/Kconfig"

source "arch/arm/mach-tegra/Kconfig"

source "arch/arm/mach-u300/Kconfig"

source "arch/arm/mach-ux500/Kconfig"

source "arch/arm/mach-versatile/Kconfig"

source "arch/arm/mach-vexpress/Kconfig"
source "arch/arm/plat-versatile/Kconfig"

source "arch/arm/mach-vt8500/Kconfig"

source "arch/arm/mach-w90x900/Kconfig"

source "arch/arm/mach-zynq/Kconfig"

# Definitions to make life easier
config ARCH_ACORN
	bool

config PLAT_IOP
	bool
	select GENERIC_CLOCKEVENTS

config PLAT_ORION
	bool
	select CLKSRC_MMIO
	select COMMON_CLK
	select GENERIC_IRQ_CHIP
	select IRQ_DOMAIN

config PLAT_ORION_LEGACY
	bool
	select PLAT_ORION

config PLAT_PXA
	bool

config PLAT_VERSATILE
	bool

config ARM_TIMER_SP804
	bool
	select CLKSRC_MMIO
	select CLKSRC_OF if OF

source "arch/arm/firmware/Kconfig"

source arch/arm/mm/Kconfig

config ARM_NR_BANKS
	int
	default 16 if ARCH_EP93XX
	default 8

config IWMMXT
	bool "Enable iWMMXt support"
	depends on CPU_XSCALE || CPU_XSC3 || CPU_MOHAWK || CPU_PJ4 || CPU_PJ4B
	default y if PXA27x || PXA3xx || ARCH_MMP || CPU_PJ4 || CPU_PJ4B
	help
	  Enable support for iWMMXt context switching at run time if
	  running on a CPU that supports it.

config MULTI_IRQ_HANDLER
	bool
	help
	  Allow each machine to specify it's own IRQ handler at run time.

if !MMU
source "arch/arm/Kconfig-nommu"
endif

config PJ4B_ERRATA_4742
	bool "PJ4B Errata 4742: IDLE Wake Up Commands can Cause the CPU Core to Cease Operation"
	depends on CPU_PJ4B && MACH_ARMADA_370
	default y
	help
	  When coming out of either a Wait for Interrupt (WFI) or a Wait for
	  Event (WFE) IDLE states, a specific timing sensitivity exists between
	  the retiring WFI/WFE instructions and the newly issued subsequent
	  instructions.  This sensitivity can result in a CPU hang scenario.
	  Workaround:
	  The software must insert either a Data Synchronization Barrier (DSB)
	  or Data Memory Barrier (DMB) command immediately after the WFI/WFE
	  instruction

config ARM_ERRATA_326103
	bool "ARM errata: FSR write bit incorrect on a SWP to read-only memory"
	depends on CPU_V6
	help
	  Executing a SWP instruction to read-only memory does not set bit 11
	  of the FSR on the ARM 1136 prior to r1p0. This causes the kernel to
	  treat the access as a read, preventing a COW from occurring and
	  causing the faulting task to livelock.

config ARM_ERRATA_411920
	bool "ARM errata: Invalidation of the Instruction Cache operation can fail"
	depends on CPU_V6 || CPU_V6K
	help
	  Invalidation of the Instruction Cache operation can
	  fail. This erratum is present in 1136 (before r1p4), 1156 and 1176.
	  It does not affect the MPCore. This option enables the ARM Ltd.
	  recommended workaround.

config ARM_ERRATA_430973
	bool "ARM errata: Stale prediction on replaced interworking branch"
	depends on CPU_V7
	help
	  This option enables the workaround for the 430973 Cortex-A8
	  (r1p0..r1p2) erratum. If a code sequence containing an ARM/Thumb
	  interworking branch is replaced with another code sequence at the
	  same virtual address, whether due to self-modifying code or virtual
	  to physical address re-mapping, Cortex-A8 does not recover from the
	  stale interworking branch prediction. This results in Cortex-A8
	  executing the new code sequence in the incorrect ARM or Thumb state.
	  The workaround enables the BTB/BTAC operations by setting ACTLR.IBE
	  and also flushes the branch target cache at every context switch.
	  Note that setting specific bits in the ACTLR register may not be
	  available in non-secure mode.

config ARM_ERRATA_458693
	bool "ARM errata: Processor deadlock when a false hazard is created"
	depends on CPU_V7
	depends on !ARCH_MULTIPLATFORM
	help
	  This option enables the workaround for the 458693 Cortex-A8 (r2p0)
	  erratum. For very specific sequences of memory operations, it is
	  possible for a hazard condition intended for a cache line to instead
	  be incorrectly associated with a different cache line. This false
	  hazard might then cause a processor deadlock. The workaround enables
	  the L1 caching of the NEON accesses and disables the PLD instruction
	  in the ACTLR register. Note that setting specific bits in the ACTLR
	  register may not be available in non-secure mode.

config ARM_ERRATA_460075
	bool "ARM errata: Data written to the L2 cache can be overwritten with stale data"
	depends on CPU_V7
	depends on !ARCH_MULTIPLATFORM
	help
	  This option enables the workaround for the 460075 Cortex-A8 (r2p0)
	  erratum. Any asynchronous access to the L2 cache may encounter a
	  situation in which recent store transactions to the L2 cache are lost
	  and overwritten with stale memory contents from external memory. The
	  workaround disables the write-allocate mode for the L2 cache via the
	  ACTLR register. Note that setting specific bits in the ACTLR register
	  may not be available in non-secure mode.

config ARM_ERRATA_742230
	bool "ARM errata: DMB operation may be faulty"
	depends on CPU_V7 && SMP
	depends on !ARCH_MULTIPLATFORM
	help
	  This option enables the workaround for the 742230 Cortex-A9
	  (r1p0..r2p2) erratum. Under rare circumstances, a DMB instruction
	  between two write operations may not ensure the correct visibility
	  ordering of the two writes. This workaround sets a specific bit in
	  the diagnostic register of the Cortex-A9 which causes the DMB
	  instruction to behave as a DSB, ensuring the correct behaviour of
	  the two writes.

config ARM_ERRATA_742231
	bool "ARM errata: Incorrect hazard handling in the SCU may lead to data corruption"
	depends on CPU_V7 && SMP
	depends on !ARCH_MULTIPLATFORM
	help
	  This option enables the workaround for the 742231 Cortex-A9
	  (r2p0..r2p2) erratum. Under certain conditions, specific to the
	  Cortex-A9 MPCore micro-architecture, two CPUs working in SMP mode,
	  accessing some data located in the same cache line, may get corrupted
	  data due to bad handling of the address hazard when the line gets
	  replaced from one of the CPUs at the same time as another CPU is
	  accessing it. This workaround sets specific bits in the diagnostic
	  register of the Cortex-A9 which reduces the linefill issuing
	  capabilities of the processor.

config PL310_ERRATA_588369
	bool "PL310 errata: Clean & Invalidate maintenance operations do not invalidate clean lines"
	depends on CACHE_L2X0
	help
	   The PL310 L2 cache controller implements three types of Clean &
	   Invalidate maintenance operations: by Physical Address
	   (offset 0x7F0), by Index/Way (0x7F8) and by Way (0x7FC).
	   They are architecturally defined to behave as the execution of a
	   clean operation followed immediately by an invalidate operation,
	   both performing to the same memory location. This functionality
	   is not correctly implemented in PL310 as clean lines are not
	   invalidated as a result of these operations.

config ARM_ERRATA_643719
	bool "ARM errata: LoUIS bit field in CLIDR register is incorrect"
	depends on CPU_V7 && SMP
	help
	  This option enables the workaround for the 643719 Cortex-A9 (prior to
	  r1p0) erratum. On affected cores the LoUIS bit field of the CLIDR
	  register returns zero when it should return one. The workaround
	  corrects this value, ensuring cache maintenance operations which use
	  it behave as intended and avoiding data corruption.

config ARM_ERRATA_720789
	bool "ARM errata: TLBIASIDIS and TLBIMVAIS operations can broadcast a faulty ASID"
	depends on CPU_V7
	help
	  This option enables the workaround for the 720789 Cortex-A9 (prior to
	  r2p0) erratum. A faulty ASID can be sent to the other CPUs for the
	  broadcasted CP15 TLB maintenance operations TLBIASIDIS and TLBIMVAIS.
	  As a consequence of this erratum, some TLB entries which should be
	  invalidated are not, resulting in an incoherency in the system page
	  tables. The workaround changes the TLB flushing routines to invalidate
	  entries regardless of the ASID.

config PL310_ERRATA_727915
	bool "PL310 errata: Background Clean & Invalidate by Way operation can cause data corruption"
	depends on CACHE_L2X0
	help
	  PL310 implements the Clean & Invalidate by Way L2 cache maintenance
	  operation (offset 0x7FC). This operation runs in background so that
	  PL310 can handle normal accesses while it is in progress. Under very
	  rare circumstances, due to this erratum, write data can be lost when
	  PL310 treats a cacheable write transaction during a Clean &
	  Invalidate by Way operation.

config ARM_ERRATA_743622
	bool "ARM errata: Faulty hazard checking in the Store Buffer may lead to data corruption"
	depends on CPU_V7
	depends on !ARCH_MULTIPLATFORM
	help
	  This option enables the workaround for the 743622 Cortex-A9
	  (r2p*) erratum. Under very rare conditions, a faulty
	  optimisation in the Cortex-A9 Store Buffer may lead to data
	  corruption. This workaround sets a specific bit in the diagnostic
	  register of the Cortex-A9 which disables the Store Buffer
	  optimisation, preventing the defect from occurring. This has no
	  visible impact on the overall performance or power consumption of the
	  processor.

config ARM_ERRATA_751472
	bool "ARM errata: Interrupted ICIALLUIS may prevent completion of broadcasted operation"
	depends on CPU_V7
	depends on !ARCH_MULTIPLATFORM
	help
	  This option enables the workaround for the 751472 Cortex-A9 (prior
	  to r3p0) erratum. An interrupted ICIALLUIS operation may prevent the
	  completion of a following broadcasted operation if the second
	  operation is received by a CPU before the ICIALLUIS has completed,
	  potentially leading to corrupted entries in the cache or TLB.

config PL310_ERRATA_753970
	bool "PL310 errata: cache sync operation may be faulty"
	depends on CACHE_PL310
	help
	  This option enables the workaround for the 753970 PL310 (r3p0) erratum.

	  Under some condition the effect of cache sync operation on
	  the store buffer still remains when the operation completes.
	  This means that the store buffer is always asked to drain and
	  this prevents it from merging any further writes. The workaround
	  is to replace the normal offset of cache sync operation (0x730)
	  by another offset targeting an unmapped PL310 register 0x740.
	  This has the same effect as the cache sync operation: store buffer
	  drain and waiting for all buffers empty.

config ARM_ERRATA_754322
	bool "ARM errata: possible faulty MMU translations following an ASID switch"
	depends on CPU_V7
	help
	  This option enables the workaround for the 754322 Cortex-A9 (r2p*,
	  r3p*) erratum. A speculative memory access may cause a page table walk
	  which starts prior to an ASID switch but completes afterwards. This
	  can populate the micro-TLB with a stale entry which may be hit with
	  the new ASID. This workaround places two dsb instructions in the mm
	  switching code so that no page table walks can cross the ASID switch.

config ARM_ERRATA_754327
	bool "ARM errata: no automatic Store Buffer drain"
	depends on CPU_V7 && SMP
	help
	  This option enables the workaround for the 754327 Cortex-A9 (prior to
	  r2p0) erratum. The Store Buffer does not have any automatic draining
	  mechanism and therefore a livelock may occur if an external agent
	  continuously polls a memory location waiting to observe an update.
	  This workaround defines cpu_relax() as smp_mb(), preventing correctly
	  written polling loops from denying visibility of updates to memory.

config ARM_ERRATA_364296
	bool "ARM errata: Possible cache data corruption with hit-under-miss enabled"
	depends on CPU_V6
	help
	  This options enables the workaround for the 364296 ARM1136
	  r0p2 erratum (possible cache data corruption with
	  hit-under-miss enabled). It sets the undocumented bit 31 in
	  the auxiliary control register and the FI bit in the control
	  register, thus disabling hit-under-miss without putting the
	  processor into full low interrupt latency mode. ARM11MPCore
	  is not affected.

config ARM_ERRATA_764369
	bool "ARM errata: Data cache line maintenance operation by MVA may not succeed"
	depends on CPU_V7 && SMP
	help
	  This option enables the workaround for erratum 764369
	  affecting Cortex-A9 MPCore with two or more processors (all
	  current revisions). Under certain timing circumstances, a data
	  cache line maintenance operation by MVA targeting an Inner
	  Shareable memory region may fail to proceed up to either the
	  Point of Coherency or to the Point of Unification of the
	  system. This workaround adds a DSB instruction before the
	  relevant cache maintenance functions and sets a specific bit
	  in the diagnostic control register of the SCU.

config PL310_ERRATA_769419
	bool "PL310 errata: no automatic Store Buffer drain"
	depends on CACHE_L2X0
	help
	  On revisions of the PL310 prior to r3p2, the Store Buffer does
	  not automatically drain. This can cause normal, non-cacheable
	  writes to be retained when the memory system is idle, leading
	  to suboptimal I/O performance for drivers using coherent DMA.
	  This option adds a write barrier to the cpu_idle loop so that,
	  on systems with an outer cache, the store buffer is drained
	  explicitly.

config ARM_ERRATA_775420
       bool "ARM errata: A data cache maintenance operation which aborts, might lead to deadlock"
       depends on CPU_V7
       help
	 This option enables the workaround for the 775420 Cortex-A9 (r2p2,
	 r2p6,r2p8,r2p10,r3p0) erratum. In case a date cache maintenance
	 operation aborts with MMU exception, it might cause the processor
	 to deadlock. This workaround puts DSB before executing ISB if
	 an abort may occur on cache maintenance.

config ARM_ERRATA_798181
	bool "ARM errata: TLBI/DSB failure on Cortex-A15"
	depends on CPU_V7 && SMP
	help
	  On Cortex-A15 (r0p0..r3p2) the TLBI*IS/DSB operations are not
	  adequately shooting down all use of the old entries. This
	  option enables the Linux kernel workaround for this erratum
	  which sends an IPI to the CPUs that are running the same ASID
	  as the one being invalidated.

config ARM_ERRATA_773022
	bool "ARM errata: incorrect instructions may be executed from loop buffer"
	depends on CPU_V7
	help
	  This option enables the workaround for the 773022 Cortex-A15
	  (up to r0p4) erratum. In certain rare sequences of code, the
	  loop buffer may deliver incorrect instructions. This
	  workaround disables the loop buffer to avoid the erratum.

endmenu

source "arch/arm/common/Kconfig"

menu "Bus support"

config ARM_AMBA
	bool

config ISA
	bool
	help
	  Find out whether you have ISA slots on your motherboard.  ISA is the
	  name of a bus system, i.e. the way the CPU talks to the other stuff
	  inside your box.  Other bus systems are PCI, EISA, MicroChannel
	  (MCA) or VESA.  ISA is an older system, now being displaced by PCI;
	  newer boards don't support it.  If you have ISA, say Y, otherwise N.

# Select ISA DMA controller support
config ISA_DMA
	bool
	select ISA_DMA_API

# Select ISA DMA interface
config ISA_DMA_API
	bool

config PCI
	bool "PCI support" if MIGHT_HAVE_PCI
	help
	  Find out whether you have a PCI motherboard. PCI is the name of a
	  bus system, i.e. the way the CPU talks to the other stuff inside
	  your box. Other bus systems are ISA, EISA, MicroChannel (MCA) or
	  VESA. If you have PCI, say Y, otherwise N.

config PCI_DOMAINS
	bool
	depends on PCI

config PCI_NANOENGINE
	bool "BSE nanoEngine PCI support"
	depends on SA1100_NANOENGINE
	help
	  Enable PCI on the BSE nanoEngine board.

config PCI_SYSCALL
	def_bool PCI

config PCI_HOST_ITE8152
	bool
	depends on PCI && MACH_ARMCORE
	default y
	select DMABOUNCE

source "drivers/pci/Kconfig"
source "drivers/pci/pcie/Kconfig"

source "drivers/pcmcia/Kconfig"

endmenu

menu "Kernel Features"

config HAVE_SMP
	bool
	help
	  This option should be selected by machines which have an SMP-
	  capable CPU.

	  The only effect of this option is to make the SMP-related
	  options available to the user for configuration.

config SMP
	bool "Symmetric Multi-Processing"
	depends on CPU_V6K || CPU_V7
	depends on GENERIC_CLOCKEVENTS
	depends on HAVE_SMP
	depends on MMU || ARM_MPU
	help
	  This enables support for systems with more than one CPU. If you have
	  a system with only one CPU, say N. If you have a system with more
	  than one CPU, say Y.

	  If you say N here, the kernel will run on uni- and multiprocessor
	  machines, but will use only one CPU of a multiprocessor machine. If
	  you say Y here, the kernel will run on many, but not all,
	  uniprocessor machines. On a uniprocessor machine, the kernel
	  will run faster if you say N here.

	  See also <file:Documentation/x86/i386/IO-APIC.txt>,
	  <file:Documentation/nmi_watchdog.txt> and the SMP-HOWTO available at
	  <http://tldp.org/HOWTO/SMP-HOWTO.html>.

	  If you don't know what to do here, say N.

config SMP_ON_UP
	bool "Allow booting SMP kernel on uniprocessor systems (EXPERIMENTAL)"
	depends on SMP && !XIP_KERNEL && MMU
	default y
	help
	  SMP kernels contain instructions which fail on non-SMP processors.
	  Enabling this option allows the kernel to modify itself to make
	  these instructions safe.  Disabling it allows about 1K of space
	  savings.

	  If you don't know what to do here, say Y.

config ARM_CPU_TOPOLOGY
	bool "Support cpu topology definition"
	depends on SMP && CPU_V7
	default y
	help
	  Support ARM cpu topology definition. The MPIDR register defines
	  affinity between processors which is then used to describe the cpu
	  topology of an ARM System.

config SCHED_MC
	bool "Multi-core scheduler support"
	depends on ARM_CPU_TOPOLOGY
	help
	  Multi-core scheduler support improves the CPU scheduler's decision
	  making when dealing with multi-core CPU chips at a cost of slightly
	  increased overhead in some places. If unsure say N here.

config SCHED_SMT
	bool "SMT scheduler support"
	depends on ARM_CPU_TOPOLOGY
	help
	  Improves the CPU scheduler's decision making when dealing with
	  MultiThreading at a cost of slightly increased overhead in some
	  places. If unsure say N here.

config HAVE_ARM_SCU
	bool
	help
	  This option enables support for the ARM system coherency unit

config HAVE_ARM_ARCH_TIMER
	bool "Architected timer support"
	depends on CPU_V7
	select ARM_ARCH_TIMER
	select GENERIC_CLOCKEVENTS
	help
	  This option enables support for the ARM architected timer

config HAVE_ARM_TWD
	bool
	depends on SMP
	select CLKSRC_OF if OF
	help
	  This options enables support for the ARM timer and watchdog unit

config MCPM
	bool "Multi-Cluster Power Management"
	depends on CPU_V7 && SMP
	help
	  This option provides the common power management infrastructure
	  for (multi-)cluster based systems, such as big.LITTLE based
	  systems.

config BIG_LITTLE
	bool "big.LITTLE support (Experimental)"
	depends on CPU_V7 && SMP
	select MCPM
	help
	  This option enables support selections for the big.LITTLE
	  system architecture.

config BL_SWITCHER
	bool "big.LITTLE switcher support"
	depends on BIG_LITTLE && MCPM && HOTPLUG_CPU
	select ARM_CPU_SUSPEND
	select CPU_PM
	help
	  The big.LITTLE "switcher" provides the core functionality to
	  transparently handle transition between a cluster of A15's
	  and a cluster of A7's in a big.LITTLE system.

config BL_SWITCHER_DUMMY_IF
	tristate "Simple big.LITTLE switcher user interface"
	depends on BL_SWITCHER && DEBUG_KERNEL
	help
	  This is a simple and dummy char dev interface to control
	  the big.LITTLE switcher core code.  It is meant for
	  debugging purposes only.

choice
	prompt "Memory split"
	depends on MMU
	default VMSPLIT_3G
	help
	  Select the desired split between kernel and user memory.

	  If you are not absolutely sure what you are doing, leave this
	  option alone!

	config VMSPLIT_3G
		bool "3G/1G user/kernel split"
	config VMSPLIT_2G
		bool "2G/2G user/kernel split"
	config VMSPLIT_1G
		bool "1G/3G user/kernel split"
endchoice

config PAGE_OFFSET
	hex
	default PHYS_OFFSET if !MMU
	default 0x40000000 if VMSPLIT_1G
	default 0x80000000 if VMSPLIT_2G
	default 0xC0000000

config NR_CPUS
	int "Maximum number of CPUs (2-32)"
	range 2 32
	depends on SMP
	default "4"

config HOTPLUG_CPU
	bool "Support for hot-pluggable CPUs"
	depends on SMP
	help
	  Say Y here to experiment with turning CPUs off and on.  CPUs
	  can be controlled through /sys/devices/system/cpu.

config ARM_PSCI
	bool "Support for the ARM Power State Coordination Interface (PSCI)"
	depends on CPU_V7
	help
	  Say Y here if you want Linux to communicate with system firmware
	  implementing the PSCI specification for CPU-centric power
	  management operations described in ARM document number ARM DEN
	  0022A ("Power State Coordination Interface System Software on
	  ARM processors").

# The GPIO number here must be sorted by descending number. In case of
# a multiplatform kernel, we just want the highest value required by the
# selected platforms.
config ARCH_NR_GPIO
	int
	default 1024 if ARCH_SHMOBILE || ARCH_TEGRA
	default 512 if ARCH_EXYNOS || ARCH_KEYSTONE || SOC_OMAP5 || SOC_DRA7XX || ARCH_S3C24XX || ARCH_S3C64XX
	default 392 if ARCH_U8500
	default 352 if ARCH_VT8500
	default 288 if ARCH_SUNXI
	default 264 if MACH_H4700
	default 0
	help
	  Maximum number of GPIOs in the system.

	  If unsure, leave the default value.

source kernel/Kconfig.preempt

config HZ_FIXED
	int
	default 200 if ARCH_EBSA110 || ARCH_S3C24XX || ARCH_S5P64X0 || \
		ARCH_S5PV210 || ARCH_EXYNOS4
	default AT91_TIMER_HZ if ARCH_AT91
	default SHMOBILE_TIMER_HZ if ARCH_SHMOBILE_LEGACY
	default 0

choice
	depends on HZ_FIXED = 0
	prompt "Timer frequency"

config HZ_100
	bool "100 Hz"

config HZ_200
	bool "200 Hz"

config HZ_250
	bool "250 Hz"

config HZ_300
	bool "300 Hz"

config HZ_500
	bool "500 Hz"

config HZ_1000
	bool "1000 Hz"

endchoice

config HZ
	int
	default HZ_FIXED if HZ_FIXED != 0
	default 100 if HZ_100
	default 200 if HZ_200
	default 250 if HZ_250
	default 300 if HZ_300
	default 500 if HZ_500
	default 1000

config SCHED_HRTICK
	def_bool HIGH_RES_TIMERS

config THUMB2_KERNEL
	bool "Compile the kernel in Thumb-2 mode" if !CPU_THUMBONLY
	depends on (CPU_V7 || CPU_V7M) && !CPU_V6 && !CPU_V6K
	default y if CPU_THUMBONLY
	select AEABI
	select ARM_ASM_UNIFIED
	select ARM_UNWIND
	help
	  By enabling this option, the kernel will be compiled in
	  Thumb-2 mode. A compiler/assembler that understand the unified
	  ARM-Thumb syntax is needed.

	  If unsure, say N.

config THUMB2_AVOID_R_ARM_THM_JUMP11
	bool "Work around buggy Thumb-2 short branch relocations in gas"
	depends on THUMB2_KERNEL && MODULES
	default y
	help
	  Various binutils versions can resolve Thumb-2 branches to
	  locally-defined, preemptible global symbols as short-range "b.n"
	  branch instructions.

	  This is a problem, because there's no guarantee the final
	  destination of the symbol, or any candidate locations for a
	  trampoline, are within range of the branch.  For this reason, the
	  kernel does not support fixing up the R_ARM_THM_JUMP11 (102)
	  relocation in modules at all, and it makes little sense to add
	  support.

	  The symptom is that the kernel fails with an "unsupported
	  relocation" error when loading some modules.

	  Until fixed tools are available, passing
	  -fno-optimize-sibling-calls to gcc should prevent gcc generating
	  code which hits this problem, at the cost of a bit of extra runtime
	  stack usage in some cases.

	  The problem is described in more detail at:
	      https://bugs.launchpad.net/binutils-linaro/+bug/725126

	  Only Thumb-2 kernels are affected.

	  Unless you are sure your tools don't have this problem, say Y.

config ARM_ASM_UNIFIED
	bool

config AEABI
	bool "Use the ARM EABI to compile the kernel"
	help
	  This option allows for the kernel to be compiled using the latest
	  ARM ABI (aka EABI).  This is only useful if you are using a user
	  space environment that is also compiled with EABI.

	  Since there are major incompatibilities between the legacy ABI and
	  EABI, especially with regard to structure member alignment, this
	  option also changes the kernel syscall calling convention to
	  disambiguate both ABIs and allow for backward compatibility support
	  (selected with CONFIG_OABI_COMPAT).

	  To use this you need GCC version 4.0.0 or later.

config OABI_COMPAT
	bool "Allow old ABI binaries to run with this kernel (EXPERIMENTAL)"
	depends on AEABI && !THUMB2_KERNEL
	help
	  This option preserves the old syscall interface along with the
	  new (ARM EABI) one. It also provides a compatibility layer to
	  intercept syscalls that have structure arguments which layout
	  in memory differs between the legacy ABI and the new ARM EABI
	  (only for non "thumb" binaries). This option adds a tiny
	  overhead to all syscalls and produces a slightly larger kernel.

	  The seccomp filter system will not be available when this is
	  selected, since there is no way yet to sensibly distinguish
	  between calling conventions during filtering.

	  If you know you'll be using only pure EABI user space then you
	  can say N here. If this option is not selected and you attempt
	  to execute a legacy ABI binary then the result will be
	  UNPREDICTABLE (in fact it can be predicted that it won't work
	  at all). If in doubt say N.

config ARCH_HAS_HOLES_MEMORYMODEL
	bool

config ARCH_SPARSEMEM_ENABLE
	bool

config ARCH_SPARSEMEM_DEFAULT
	def_bool ARCH_SPARSEMEM_ENABLE

config ARCH_SELECT_MEMORY_MODEL
	def_bool ARCH_SPARSEMEM_ENABLE

config HAVE_ARCH_PFN_VALID
	def_bool ARCH_HAS_HOLES_MEMORYMODEL || !SPARSEMEM

config HIGHMEM
	bool "High Memory Support"
	depends on MMU
	help
	  The address space of ARM processors is only 4 Gigabytes large
	  and it has to accommodate user address space, kernel address
	  space as well as some memory mapped IO. That means that, if you
	  have a large amount of physical memory and/or IO, not all of the
	  memory can be "permanently mapped" by the kernel. The physical
	  memory that is not permanently mapped is called "high memory".

	  Depending on the selected kernel/user memory split, minimum
	  vmalloc space and actual amount of RAM, you may not need this
	  option which should result in a slightly faster kernel.

	  If unsure, say n.

config HIGHPTE
	bool "Allocate 2nd-level pagetables from highmem"
	depends on HIGHMEM

config HW_PERF_EVENTS
	bool "Enable hardware performance counter support for perf events"
	depends on PERF_EVENTS
	default y
	help
	  Enable hardware performance counter support for perf events. If
	  disabled, perf events will use software events only.

config SYS_SUPPORTS_HUGETLBFS
       def_bool y
       depends on ARM_LPAE

config HAVE_ARCH_TRANSPARENT_HUGEPAGE
       def_bool y
       depends on ARM_LPAE

config ARCH_WANT_GENERAL_HUGETLB
	def_bool y

source "mm/Kconfig"

config FORCE_MAX_ZONEORDER
	int "Maximum zone order" if ARCH_SHMOBILE_LEGACY
	range 11 64 if ARCH_SHMOBILE_LEGACY
	default "12" if SOC_AM33XX
	default "9" if SA1111 || ARCH_EFM32
	default "11"
	help
	  The kernel memory allocator divides physically contiguous memory
	  blocks into "zones", where each zone is a power of two number of
	  pages.  This option selects the largest power of two that the kernel
	  keeps in the memory allocator.  If you need to allocate very large
	  blocks of physically contiguous memory, then you may need to
	  increase this value.

	  This config option is actually maximum order plus one. For example,
	  a value of 11 means that the largest free memory block is 2^10 pages.

config ALIGNMENT_TRAP
	bool
	depends on CPU_CP15_MMU
	default y if !ARCH_EBSA110
	select HAVE_PROC_CPU if PROC_FS
	help
	  ARM processors cannot fetch/store information which is not
	  naturally aligned on the bus, i.e., a 4 byte fetch must start at an
	  address divisible by 4. On 32-bit ARM processors, these non-aligned
	  fetch/store instructions will be emulated in software if you say
	  here, which has a severe performance impact. This is necessary for
	  correct operation of some network protocols. With an IP-only
	  configuration it is safe to say N, otherwise say Y.

config UACCESS_WITH_MEMCPY
	bool "Use kernel mem{cpy,set}() for {copy_to,clear}_user()"
	depends on MMU
	default y if CPU_FEROCEON
	help
	  Implement faster copy_to_user and clear_user methods for CPU
	  cores where a 8-word STM instruction give significantly higher
	  memory write throughput than a sequence of individual 32bit stores.

	  A possible side effect is a slight increase in scheduling latency
	  between threads sharing the same address space if they invoke
	  such copy operations with large buffers.

	  However, if the CPU data cache is using a write-allocate mode,
	  this option is unlikely to provide any performance gain.

config SECCOMP
	bool
	prompt "Enable seccomp to safely compute untrusted bytecode"
	---help---
	  This kernel feature is useful for number crunching applications
	  that may need to compute untrusted bytecode during their
	  execution. By using pipes or other transports made available to
	  the process as file descriptors supporting the read/write
	  syscalls, it's possible to isolate those applications in
	  their own address space using seccomp. Once seccomp is
	  enabled via prctl(PR_SET_SECCOMP), it cannot be disabled
	  and the task is only allowed to execute a few safe syscalls
	  defined by each seccomp mode.

config SWIOTLB
	def_bool y

config IOMMU_HELPER
	def_bool SWIOTLB

config XEN_DOM0
	def_bool y
	depends on XEN

config XEN
	bool "Xen guest support on ARM (EXPERIMENTAL)"
	depends on ARM && AEABI && OF
	depends on CPU_V7 && !CPU_V6
	depends on !GENERIC_ATOMIC64
	depends on MMU
	select ARCH_DMA_ADDR_T_64BIT
	select ARM_PSCI
	select SWIOTLB_XEN
	help
	  Say Y if you want to run Linux in a Virtual Machine on Xen on ARM.

endmenu

menu "Boot options"

config USE_OF
	bool "Flattened Device Tree support"
	select IRQ_DOMAIN
	select OF
	select OF_EARLY_FLATTREE
	select OF_RESERVED_MEM
	help
	  Include support for flattened device tree machine descriptions.

config ATAGS
	bool "Support for the traditional ATAGS boot data passing" if USE_OF
	default y
	help
	  This is the traditional way of passing data to the kernel at boot
	  time. If you are solely relying on the flattened device tree (or
	  the ARM_ATAG_DTB_COMPAT option) then you may unselect this option
	  to remove ATAGS support from your kernel binary.  If unsure,
	  leave this to y.

config DEPRECATED_PARAM_STRUCT
	bool "Provide old way to pass kernel parameters"
	depends on ATAGS
	help
	  This was deprecated in 2001 and announced to live on for 5 years.
	  Some old boot loaders still use this way.

# Compressed boot loader in ROM.  Yes, we really want to ask about
# TEXT and BSS so we preserve their values in the config files.
config ZBOOT_ROM_TEXT
	hex "Compressed ROM boot loader base address"
	default "0"
	help
	  The physical address at which the ROM-able zImage is to be
	  placed in the target.  Platforms which normally make use of
	  ROM-able zImage formats normally set this to a suitable
	  value in their defconfig file.

	  If ZBOOT_ROM is not enabled, this has no effect.

config ZBOOT_ROM_BSS
	hex "Compressed ROM boot loader BSS address"
	default "0"
	help
	  The base address of an area of read/write memory in the target
	  for the ROM-able zImage which must be available while the
	  decompressor is running. It must be large enough to hold the
	  entire decompressed kernel plus an additional 128 KiB.
	  Platforms which normally make use of ROM-able zImage formats
	  normally set this to a suitable value in their defconfig file.

	  If ZBOOT_ROM is not enabled, this has no effect.

config ZBOOT_ROM
	bool "Compressed boot loader in ROM/flash"
	depends on ZBOOT_ROM_TEXT != ZBOOT_ROM_BSS
	depends on !ARM_APPENDED_DTB && !XIP_KERNEL && !AUTO_ZRELADDR
	help
	  Say Y here if you intend to execute your compressed kernel image
	  (zImage) directly from ROM or flash.  If unsure, say N.

choice
	prompt "Include SD/MMC loader in zImage (EXPERIMENTAL)"
	depends on ZBOOT_ROM && ARCH_SH7372
	default ZBOOT_ROM_NONE
	help
	  Include experimental SD/MMC loading code in the ROM-able zImage.
	  With this enabled it is possible to write the ROM-able zImage
	  kernel image to an MMC or SD card and boot the kernel straight
	  from the reset vector. At reset the processor Mask ROM will load
	  the first part of the ROM-able zImage which in turn loads the
	  rest the kernel image to RAM.

config ZBOOT_ROM_NONE
	bool "No SD/MMC loader in zImage (EXPERIMENTAL)"
	help
	  Do not load image from SD or MMC

config ZBOOT_ROM_MMCIF
	bool "Include MMCIF loader in zImage (EXPERIMENTAL)"
	help
	  Load image from MMCIF hardware block.

config ZBOOT_ROM_SH_MOBILE_SDHI
	bool "Include SuperH Mobile SDHI loader in zImage (EXPERIMENTAL)"
	help
	  Load image from SDHI hardware block

endchoice

config ARM_APPENDED_DTB
	bool "Use appended device tree blob to zImage (EXPERIMENTAL)"
	depends on OF
	help
	  With this option, the boot code will look for a device tree binary
	  (DTB) appended to zImage
	  (e.g. cat zImage <filename>.dtb > zImage_w_dtb).

	  This is meant as a backward compatibility convenience for those
	  systems with a bootloader that can't be upgraded to accommodate
	  the documented boot protocol using a device tree.

	  Beware that there is very little in terms of protection against
	  this option being confused by leftover garbage in memory that might
	  look like a DTB header after a reboot if no actual DTB is appended
	  to zImage.  Do not leave this option active in a production kernel
	  if you don't intend to always append a DTB.  Proper passing of the
	  location into r2 of a bootloader provided DTB is always preferable
	  to this option.

config ARM_ATAG_DTB_COMPAT
	bool "Supplement the appended DTB with traditional ATAG information"
	depends on ARM_APPENDED_DTB
	help
	  Some old bootloaders can't be updated to a DTB capable one, yet
	  they provide ATAGs with memory configuration, the ramdisk address,
	  the kernel cmdline string, etc.  Such information is dynamically
	  provided by the bootloader and can't always be stored in a static
	  DTB.  To allow a device tree enabled kernel to be used with such
	  bootloaders, this option allows zImage to extract the information
	  from the ATAG list and store it at run time into the appended DTB.

choice
	prompt "Kernel command line type" if ARM_ATAG_DTB_COMPAT
	default ARM_ATAG_DTB_COMPAT_CMDLINE_FROM_BOOTLOADER

config ARM_ATAG_DTB_COMPAT_CMDLINE_FROM_BOOTLOADER
	bool "Use bootloader kernel arguments if available"
	help
	  Uses the command-line options passed by the boot loader instead of
	  the device tree bootargs property. If the boot loader doesn't provide
	  any, the device tree bootargs property will be used.

config ARM_ATAG_DTB_COMPAT_CMDLINE_EXTEND
	bool "Extend with bootloader kernel arguments"
	help
	  The command-line arguments provided by the boot loader will be
	  appended to the the device tree bootargs property.

endchoice

config CMDLINE
	string "Default kernel command string"
	default ""
	help
	  On some architectures (EBSA110 and CATS), there is currently no way
	  for the boot loader to pass arguments to the kernel. For these
	  architectures, you should supply some command-line options at build
	  time by entering them here. As a minimum, you should specify the
	  memory size and the root device (e.g., mem=64M root=/dev/nfs).

choice
	prompt "Kernel command line type" if CMDLINE != ""
	default CMDLINE_FROM_BOOTLOADER
	depends on ATAGS

config CMDLINE_FROM_BOOTLOADER
	bool "Use bootloader kernel arguments if available"
	help
	  Uses the command-line options passed by the boot loader. If
	  the boot loader doesn't provide any, the default kernel command
	  string provided in CMDLINE will be used.

config CMDLINE_EXTEND
	bool "Extend bootloader kernel arguments"
	help
	  The command-line arguments provided by the boot loader will be
	  appended to the default kernel command string.

config CMDLINE_FORCE
	bool "Always use the default kernel command string"
	help
	  Always use the default kernel command string, even if the boot
	  loader passes other arguments to the kernel.
	  This is useful if you cannot or don't want to change the
	  command-line options your boot loader passes to the kernel.
endchoice

config XIP_KERNEL
	bool "Kernel Execute-In-Place from ROM"
	depends on !ARM_LPAE && !ARCH_MULTIPLATFORM
	help
	  Execute-In-Place allows the kernel to run from non-volatile storage
	  directly addressable by the CPU, such as NOR flash. This saves RAM
	  space since the text section of the kernel is not loaded from flash
	  to RAM.  Read-write sections, such as the data section and stack,
	  are still copied to RAM.  The XIP kernel is not compressed since
	  it has to run directly from flash, so it will take more space to
	  store it.  The flash address used to link the kernel object files,
	  and for storing it, is configuration dependent. Therefore, if you
	  say Y here, you must know the proper physical address where to
	  store the kernel image depending on your own flash memory usage.

	  Also note that the make target becomes "make xipImage" rather than
	  "make zImage" or "make Image".  The final kernel binary to put in
	  ROM memory will be arch/arm/boot/xipImage.

	  If unsure, say N.

config XIP_PHYS_ADDR
	hex "XIP Kernel Physical Location"
	depends on XIP_KERNEL
	default "0x00080000"
	help
	  This is the physical address in your flash memory the kernel will
	  be linked for and stored to.  This address is dependent on your
	  own flash usage.

config KEXEC
	bool "Kexec system call (EXPERIMENTAL)"
	depends on (!SMP || PM_SLEEP_SMP)
	help
	  kexec is a system call that implements the ability to shutdown your
	  current kernel, and to start another kernel.  It is like a reboot
	  but it is independent of the system firmware.   And like a reboot
	  you can start any kernel with it, not just Linux.

	  It is an ongoing process to be certain the hardware in a machine
	  is properly shutdown, so do not be surprised if this code does not
	  initially work for you.

config ATAGS_PROC
	bool "Export atags in procfs"
	depends on ATAGS && KEXEC
	default y
	help
	  Should the atags used to boot the kernel be exported in an "atags"
	  file in procfs. Useful with kexec.

config CRASH_DUMP
	bool "Build kdump crash kernel (EXPERIMENTAL)"
	help
	  Generate crash dump after being started by kexec. This should
	  be normally only set in special crash dump kernels which are
	  loaded in the main kernel with kexec-tools into a specially
	  reserved region and then later executed after a crash by
	  kdump/kexec. The crash dump kernel must be compiled to a
	  memory address not used by the main kernel

	  For more details see Documentation/kdump/kdump.txt

config AUTO_ZRELADDR
	bool "Auto calculation of the decompressed kernel image address"
	help
	  ZRELADDR is the physical address where the decompressed kernel
	  image will be placed. If AUTO_ZRELADDR is selected, the address
	  will be determined at run-time by masking the current IP with
	  0xf8000000. This assumes the zImage being placed in the first 128MB
	  from start of memory.

endmenu

menu "CPU Power Management"

if ARCH_HAS_CPUFREQ
source "drivers/cpufreq/Kconfig"
endif

source "drivers/cpuidle/Kconfig"

endmenu

menu "Floating point emulation"

comment "At least one emulation must be selected"

config FPE_NWFPE
	bool "NWFPE math emulation"
	depends on (!AEABI || OABI_COMPAT) && !THUMB2_KERNEL
	---help---
	  Say Y to include the NWFPE floating point emulator in the kernel.
	  This is necessary to run most binaries. Linux does not currently
	  support floating point hardware so you need to say Y here even if
	  your machine has an FPA or floating point co-processor podule.

	  You may say N here if you are going to load the Acorn FPEmulator
	  early in the bootup.

config FPE_NWFPE_XP
	bool "Support extended precision"
	depends on FPE_NWFPE
	help
	  Say Y to include 80-bit support in the kernel floating-point
	  emulator.  Otherwise, only 32 and 64-bit support is compiled in.
	  Note that gcc does not generate 80-bit operations by default,
	  so in most cases this option only enlarges the size of the
	  floating point emulator without any good reason.

	  You almost surely want to say N here.

config FPE_FASTFPE
	bool "FastFPE math emulation (EXPERIMENTAL)"
	depends on (!AEABI || OABI_COMPAT) && !CPU_32v3
	---help---
	  Say Y here to include the FAST floating point emulator in the kernel.
	  This is an experimental much faster emulator which now also has full
	  precision for the mantissa.  It does not support any exceptions.
	  It is very simple, and approximately 3-6 times faster than NWFPE.

	  It should be sufficient for most programs.  It may be not suitable
	  for scientific calculations, but you have to check this for yourself.
	  If you do not feel you need a faster FP emulation you should better
	  choose NWFPE.

config VFP
	bool "VFP-format floating point maths"
	depends on CPU_V6 || CPU_V6K || CPU_ARM926T || CPU_V7 || CPU_FEROCEON
	help
	  Say Y to include VFP support code in the kernel. This is needed
	  if your hardware includes a VFP unit.

	  Please see <file:Documentation/arm/VFP/release-notes.txt> for
	  release notes and additional status information.

	  Say N if your target does not have VFP hardware.

config VFPv3
	bool
	depends on VFP
	default y if CPU_V7

config NEON
	bool "Advanced SIMD (NEON) Extension support"
	depends on VFPv3 && CPU_V7
	help
	  Say Y to include support code for NEON, the ARMv7 Advanced SIMD
	  Extension.

config KERNEL_MODE_NEON
	bool "Support for NEON in kernel mode"
	depends on NEON && AEABI
	help
	  Say Y to include support for NEON in kernel mode.

endmenu

menu "Userspace binary formats"

source "fs/Kconfig.binfmt"

config ARTHUR
	tristate "RISC OS personality"
	depends on !AEABI
	help
	  Say Y here to include the kernel code necessary if you want to run
	  Acorn RISC OS/Arthur binaries under Linux. This code is still very
	  experimental; if this sounds frightening, say N and sleep in peace.
	  You can also say M here to compile this support as a module (which
	  will be called arthur).

endmenu

menu "Power management options"

source "kernel/power/Kconfig"

config ARCH_SUSPEND_POSSIBLE
	depends on !ARCH_S5PC100
	depends on CPU_ARM920T || CPU_ARM926T || CPU_FEROCEON || CPU_SA1100 || \
		CPU_V6 || CPU_V6K || CPU_V7 || CPU_V7M || CPU_XSC3 || CPU_XSCALE || CPU_MOHAWK
	def_bool y

config ARM_CPU_SUSPEND
	def_bool PM_SLEEP

endmenu

source "net/Kconfig"

source "drivers/Kconfig"

source "fs/Kconfig"

source "arch/arm/Kconfig.debug"

source "security/Kconfig"

source "crypto/Kconfig"

source "lib/Kconfig"

source "arch/arm/kvm/Kconfig"<|MERGE_RESOLUTION|>--- conflicted
+++ resolved
@@ -828,29 +828,6 @@
 	help
 	  Samsung S5PV210/S5PC110 series based systems
 
-<<<<<<< HEAD
-config ARCH_EXYNOS
-	bool "Samsung EXYNOS"
-	select ARCH_HAS_CPUFREQ
-	select ARCH_HAS_HOLES_MEMORYMODEL
-	select ARCH_REQUIRE_GPIOLIB
-	select ARCH_SPARSEMEM_ENABLE
-	select ARM_GIC
-	select COMMON_CLK_SAMSUNG
-	select CPU_V7
-	select GENERIC_CLOCKEVENTS
-	select HAVE_S3C2410_I2C if I2C
-	select HAVE_S3C2410_WATCHDOG if WATCHDOG
-	select HAVE_S3C_RTC if RTC_CLASS
-	select NEED_MACH_MEMORY_H
-	select SPARSE_IRQ
-	select SRAM
-	select USE_OF
-	help
-	  Support for SAMSUNG's EXYNOS SoCs (EXYNOS4/5)
-
-=======
->>>>>>> 9dfa92ec
 config ARCH_DAVINCI
 	bool "TI DaVinci"
 	select ARCH_HAS_HOLES_MEMORYMODEL
