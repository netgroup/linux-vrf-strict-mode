--- conflicted
+++ resolved
@@ -4230,37 +4230,6 @@
 	if (vmcs_config.vmentry_ctrl & VM_ENTRY_LOAD_IA32_PAT)
 		vmcs_write64(GUEST_IA32_PAT, vmx->vcpu.arch.pat);
 
-<<<<<<< HEAD
-=======
-	for (i = 0; i < ARRAY_SIZE(vmx_msr_index); ++i) {
-		u32 index = vmx_msr_index[i];
-		u32 data_low, data_high;
-		int j = vmx->nmsrs;
-
-		if (rdmsr_safe(index, &data_low, &data_high) < 0)
-			continue;
-		if (wrmsr_safe(index, data_low, data_high) < 0)
-			continue;
-		vmx->guest_msrs[j].index = i;
-		vmx->guest_msrs[j].data = 0;
-
-		switch (index) {
-		case MSR_IA32_TSX_CTRL:
-			/*
-			 * No need to pass TSX_CTRL_CPUID_CLEAR through, so
-			 * let's avoid changing CPUID bits under the host
-			 * kernel's feet.
-			 */
-			vmx->guest_msrs[j].mask = ~(u64)TSX_CTRL_CPUID_CLEAR;
-			break;
-		default:
-			vmx->guest_msrs[j].mask = -1ull;
-			break;
-		}
-		++vmx->nmsrs;
-	}
-
->>>>>>> b07a5c53
 	vm_exit_controls_set(vmx, vmx_vmexit_ctrl());
 
 	/* 22.2.1, 20.8.1 */
@@ -6778,9 +6747,22 @@
 			continue;
 		if (wrmsr_safe(index, data_low, data_high) < 0)
 			continue;
+
 		vmx->guest_msrs[j].index = i;
 		vmx->guest_msrs[j].data = 0;
-		vmx->guest_msrs[j].mask = -1ull;
+		switch (index) {
+		case MSR_IA32_TSX_CTRL:
+			/*
+			 * No need to pass TSX_CTRL_CPUID_CLEAR through, so
+			 * let's avoid changing CPUID bits under the host
+			 * kernel's feet.
+			 */
+			vmx->guest_msrs[j].mask = ~(u64)TSX_CTRL_CPUID_CLEAR;
+			break;
+		default:
+			vmx->guest_msrs[j].mask = -1ull;
+			break;
+		}
 		++vmx->nmsrs;
 	}
 
