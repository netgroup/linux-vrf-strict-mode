--- conflicted
+++ resolved
@@ -735,7 +735,6 @@
 static const struct snd_kcontrol_new spk_l_enable_control =
 	SOC_DAPM_SINGLE_AUTODISABLE("Switch", RT5640_SPK_VOL,
 		RT5640_L_MUTE_SFT, 1, 1);
-<<<<<<< HEAD
 
 static const struct snd_kcontrol_new spk_r_enable_control =
 	SOC_DAPM_SINGLE_AUTODISABLE("Switch", RT5640_SPK_VOL,
@@ -745,17 +744,6 @@
 	SOC_DAPM_SINGLE_AUTODISABLE("Switch", RT5640_HP_VOL,
 		RT5640_L_MUTE_SFT, 1, 1);
 
-=======
-
-static const struct snd_kcontrol_new spk_r_enable_control =
-	SOC_DAPM_SINGLE_AUTODISABLE("Switch", RT5640_SPK_VOL,
-		RT5640_R_MUTE_SFT, 1, 1);
-
-static const struct snd_kcontrol_new hp_l_enable_control =
-	SOC_DAPM_SINGLE_AUTODISABLE("Switch", RT5640_HP_VOL,
-		RT5640_L_MUTE_SFT, 1, 1);
-
->>>>>>> d8ec26d7
 static const struct snd_kcontrol_new hp_r_enable_control =
 	SOC_DAPM_SINGLE_AUTODISABLE("Switch", RT5640_HP_VOL,
 		RT5640_R_MUTE_SFT, 1, 1);
@@ -939,11 +927,7 @@
 	return 0;
 }
 
-<<<<<<< HEAD
-void hp_amp_power_on(struct snd_soc_codec *codec)
-=======
 static void hp_amp_power_on(struct snd_soc_codec *codec)
->>>>>>> d8ec26d7
 {
 	struct rt5640_priv *rt5640 = snd_soc_codec_get_drvdata(codec);
 
