--- conflicted
+++ resolved
@@ -807,37 +807,6 @@
     }
 
     /* get the ethernet address from the CIS */
-<<<<<<< HEAD
-    tuple.DesiredTuple = CISTPL_FUNCE;
-    for (err = first_tuple(link, &tuple, &parse); !err;
-			     err = next_tuple(link, &tuple, &parse)) {
-	/* Once I saw two CISTPL_FUNCE_LAN_NODE_ID entries:
-	 * the first one with a length of zero the second correct -
-	 * so I skip all entries with length 0 */
-	    if (parse.funce.type == CISTPL_FUNCE_LAN_NODE_ID &&
-		((cistpl_lan_node_id_t *)parse.funce.data)->nb)
-		    break;
-    }
-    if (err) { /* not found: try to get the node-id from tuple 0x89 */
-	tuple.DesiredTuple = 0x89;  /* data layout looks like tuple 0x22 */
-	if ((err = pcmcia_get_first_tuple(link, &tuple)) == 0 &&
-		(err = pcmcia_get_tuple_data(link, &tuple)) == 0) {
-	    if (tuple.TupleDataLen == 8 && *buf == CISTPL_FUNCE_LAN_NODE_ID)
-		memcpy(&parse, buf, 8);
-	    else
-		err = -1;
-	}
-    }
-    if (err) { /* another try	(James Lehmer's CE2 version 4.1)*/
-	tuple.DesiredTuple = CISTPL_FUNCE;
-	for (err = first_tuple(link, &tuple, &parse); !err;
-				 err = next_tuple(link, &tuple, &parse)) {
-		if (parse.funce.type == 0x02 && parse.funce.data[0] == 1 &&
-		    parse.funce.data[1] == 6 && tuple.TupleDataLen == 13) {
-		buf[1] = 4;
-		memcpy(&parse, buf+1, 8);
-		break;
-=======
     err = pcmcia_get_mac_from_cis(link, dev);
 
     /* not found: try to get the node-id from tuple 0x89 */
@@ -851,7 +820,6 @@
 				    dev->dev_addr[i] = buf[i+2];
 		    } else
 			    err = -1;
->>>>>>> 96fa2b50
 	    }
 	    kfree(buf);
     }
