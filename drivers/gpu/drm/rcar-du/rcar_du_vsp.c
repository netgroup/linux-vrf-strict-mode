/*
 * rcar_du_vsp.h  --  R-Car Display Unit VSP-Based Compositor
 *
 * Copyright (C) 2015 Renesas Electronics Corporation
 *
 * Contact: Laurent Pinchart (laurent.pinchart@ideasonboard.com)
 *
 * This program is free software; you can redistribute it and/or modify
 * it under the terms of the GNU General Public License as published by
 * the Free Software Foundation; either version 2 of the License, or
 * (at your option) any later version.
 */

#include <drm/drmP.h>
#include <drm/drm_atomic_helper.h>
#include <drm/drm_crtc.h>
#include <drm/drm_crtc_helper.h>
#include <drm/drm_fb_cma_helper.h>
#include <drm/drm_gem_cma_helper.h>
#include <drm/drm_plane_helper.h>

<<<<<<< HEAD
=======
#include <linux/bitops.h>
>>>>>>> bb176f67
#include <linux/dma-mapping.h>
#include <linux/of_platform.h>
#include <linux/scatterlist.h>
#include <linux/videodev2.h>

#include <media/vsp1.h>

#include "rcar_du_drv.h"
#include "rcar_du_kms.h"
#include "rcar_du_vsp.h"

<<<<<<< HEAD
static void rcar_du_vsp_complete(void *private)
{
	struct rcar_du_crtc *crtc = private;

	rcar_du_crtc_finish_page_flip(crtc);
=======
static void rcar_du_vsp_complete(void *private, bool completed)
{
	struct rcar_du_crtc *crtc = private;

	if (crtc->vblank_enable)
		drm_crtc_handle_vblank(&crtc->crtc);

	if (completed)
		rcar_du_crtc_finish_page_flip(crtc);
>>>>>>> bb176f67
}

void rcar_du_vsp_enable(struct rcar_du_crtc *crtc)
{
	const struct drm_display_mode *mode = &crtc->crtc.state->adjusted_mode;
	struct rcar_du_device *rcdu = crtc->group->dev;
	struct vsp1_du_lif_config cfg = {
		.width = mode->hdisplay,
		.height = mode->vdisplay,
		.callback = rcar_du_vsp_complete,
		.callback_data = crtc,
	};
	struct rcar_du_plane_state state = {
		.state = {
			.crtc = &crtc->crtc,
			.crtc_x = 0,
			.crtc_y = 0,
			.crtc_w = mode->hdisplay,
			.crtc_h = mode->vdisplay,
			.src_x = 0,
			.src_y = 0,
			.src_w = mode->hdisplay << 16,
			.src_h = mode->vdisplay << 16,
			.zpos = 0,
		},
		.format = rcar_du_format_info(DRM_FORMAT_ARGB8888),
		.source = RCAR_DU_PLANE_VSPD1,
		.alpha = 255,
		.colorkey = 0,
	};

	if (rcdu->info->gen >= 3)
		state.hwindex = (crtc->index % 2) ? 2 : 0;
	else
		state.hwindex = crtc->index % 2;

	__rcar_du_plane_setup(crtc->group, &state);

	/*
	 * Ensure that the plane source configuration takes effect by requesting
	 * a restart of the group. See rcar_du_plane_atomic_update() for a more
	 * detailed explanation.
	 *
	 * TODO: Check whether this is still needed on Gen3.
	 */
	crtc->group->need_restart = true;

	vsp1_du_setup_lif(crtc->vsp->vsp, crtc->vsp_pipe, &cfg);
}

void rcar_du_vsp_disable(struct rcar_du_crtc *crtc)
{
	vsp1_du_setup_lif(crtc->vsp->vsp, crtc->vsp_pipe, NULL);
}

void rcar_du_vsp_atomic_begin(struct rcar_du_crtc *crtc)
{
	vsp1_du_atomic_begin(crtc->vsp->vsp, crtc->vsp_pipe);
}

void rcar_du_vsp_atomic_flush(struct rcar_du_crtc *crtc)
{
	vsp1_du_atomic_flush(crtc->vsp->vsp, crtc->vsp_pipe);
}

/* Keep the two tables in sync. */
static const u32 formats_kms[] = {
	DRM_FORMAT_RGB332,
	DRM_FORMAT_ARGB4444,
	DRM_FORMAT_XRGB4444,
	DRM_FORMAT_ARGB1555,
	DRM_FORMAT_XRGB1555,
	DRM_FORMAT_RGB565,
	DRM_FORMAT_BGR888,
	DRM_FORMAT_RGB888,
	DRM_FORMAT_BGRA8888,
	DRM_FORMAT_BGRX8888,
	DRM_FORMAT_ARGB8888,
	DRM_FORMAT_XRGB8888,
	DRM_FORMAT_UYVY,
	DRM_FORMAT_VYUY,
	DRM_FORMAT_YUYV,
	DRM_FORMAT_YVYU,
	DRM_FORMAT_NV12,
	DRM_FORMAT_NV21,
	DRM_FORMAT_NV16,
	DRM_FORMAT_NV61,
	DRM_FORMAT_YUV420,
	DRM_FORMAT_YVU420,
	DRM_FORMAT_YUV422,
	DRM_FORMAT_YVU422,
	DRM_FORMAT_YUV444,
	DRM_FORMAT_YVU444,
};

static const u32 formats_v4l2[] = {
	V4L2_PIX_FMT_RGB332,
	V4L2_PIX_FMT_ARGB444,
	V4L2_PIX_FMT_XRGB444,
	V4L2_PIX_FMT_ARGB555,
	V4L2_PIX_FMT_XRGB555,
	V4L2_PIX_FMT_RGB565,
	V4L2_PIX_FMT_RGB24,
	V4L2_PIX_FMT_BGR24,
	V4L2_PIX_FMT_ARGB32,
	V4L2_PIX_FMT_XRGB32,
	V4L2_PIX_FMT_ABGR32,
	V4L2_PIX_FMT_XBGR32,
	V4L2_PIX_FMT_UYVY,
	V4L2_PIX_FMT_VYUY,
	V4L2_PIX_FMT_YUYV,
	V4L2_PIX_FMT_YVYU,
	V4L2_PIX_FMT_NV12M,
	V4L2_PIX_FMT_NV21M,
	V4L2_PIX_FMT_NV16M,
	V4L2_PIX_FMT_NV61M,
	V4L2_PIX_FMT_YUV420M,
	V4L2_PIX_FMT_YVU420M,
	V4L2_PIX_FMT_YUV422M,
	V4L2_PIX_FMT_YVU422M,
	V4L2_PIX_FMT_YUV444M,
	V4L2_PIX_FMT_YVU444M,
};

static void rcar_du_vsp_plane_setup(struct rcar_du_vsp_plane *plane)
{
	struct rcar_du_vsp_plane_state *state =
		to_rcar_vsp_plane_state(plane->plane.state);
	struct rcar_du_crtc *crtc = to_rcar_crtc(state->state.crtc);
	struct drm_framebuffer *fb = plane->plane.state->fb;
	struct vsp1_du_atomic_config cfg = {
		.pixelformat = 0,
		.pitch = fb->pitches[0],
		.alpha = state->alpha,
		.zpos = state->state.zpos,
	};
	unsigned int i;

	cfg.src.left = state->state.src_x >> 16;
	cfg.src.top = state->state.src_y >> 16;
	cfg.src.width = state->state.src_w >> 16;
	cfg.src.height = state->state.src_h >> 16;

	cfg.dst.left = state->state.crtc_x;
	cfg.dst.top = state->state.crtc_y;
	cfg.dst.width = state->state.crtc_w;
	cfg.dst.height = state->state.crtc_h;

	for (i = 0; i < state->format->planes; ++i)
		cfg.mem[i] = sg_dma_address(state->sg_tables[i].sgl)
			   + fb->offsets[i];

	for (i = 0; i < ARRAY_SIZE(formats_kms); ++i) {
		if (formats_kms[i] == state->format->fourcc) {
			cfg.pixelformat = formats_v4l2[i];
			break;
		}
	}

	vsp1_du_atomic_update(plane->vsp->vsp, crtc->vsp_pipe,
			      plane->index, &cfg);
}

static int rcar_du_vsp_plane_prepare_fb(struct drm_plane *plane,
					struct drm_plane_state *state)
{
	struct rcar_du_vsp_plane_state *rstate = to_rcar_vsp_plane_state(state);
	struct rcar_du_vsp *vsp = to_rcar_vsp_plane(plane)->vsp;
	struct rcar_du_device *rcdu = vsp->dev;
	unsigned int i;
	int ret;

	if (!state->fb)
		return 0;

	for (i = 0; i < rstate->format->planes; ++i) {
		struct drm_gem_cma_object *gem =
			drm_fb_cma_get_gem_obj(state->fb, i);
		struct sg_table *sgt = &rstate->sg_tables[i];

		ret = dma_get_sgtable(rcdu->dev, sgt, gem->vaddr, gem->paddr,
				      gem->base.size);
		if (ret)
			goto fail;

		ret = vsp1_du_map_sg(vsp->vsp, sgt);
		if (!ret) {
			sg_free_table(sgt);
			ret = -ENOMEM;
			goto fail;
		}
	}

	return 0;

fail:
	while (i--) {
		struct sg_table *sgt = &rstate->sg_tables[i];

		vsp1_du_unmap_sg(vsp->vsp, sgt);
		sg_free_table(sgt);
	}

	return ret;
}

static void rcar_du_vsp_plane_cleanup_fb(struct drm_plane *plane,
					 struct drm_plane_state *state)
{
	struct rcar_du_vsp_plane_state *rstate = to_rcar_vsp_plane_state(state);
	struct rcar_du_vsp *vsp = to_rcar_vsp_plane(plane)->vsp;
	unsigned int i;

	if (!state->fb)
		return;

	for (i = 0; i < rstate->format->planes; ++i) {
		struct sg_table *sgt = &rstate->sg_tables[i];

		vsp1_du_unmap_sg(vsp->vsp, sgt);
		sg_free_table(sgt);
	}
}

static int rcar_du_vsp_plane_prepare_fb(struct drm_plane *plane,
					struct drm_plane_state *state)
{
	struct rcar_du_vsp_plane_state *rstate = to_rcar_vsp_plane_state(state);
	struct rcar_du_vsp *vsp = to_rcar_vsp_plane(plane)->vsp;
	struct rcar_du_device *rcdu = vsp->dev;
	unsigned int i;
	int ret;

	if (!state->fb)
		return 0;

	for (i = 0; i < rstate->format->planes; ++i) {
		struct drm_gem_cma_object *gem =
			drm_fb_cma_get_gem_obj(state->fb, i);
		struct sg_table *sgt = &rstate->sg_tables[i];

		ret = dma_get_sgtable(rcdu->dev, sgt, gem->vaddr, gem->paddr,
				      gem->base.size);
		if (ret)
			goto fail;

		ret = vsp1_du_map_sg(vsp->vsp, sgt);
		if (!ret) {
			sg_free_table(sgt);
			ret = -ENOMEM;
			goto fail;
		}
	}

	return 0;

fail:
	while (i--) {
		struct sg_table *sgt = &rstate->sg_tables[i];

		vsp1_du_unmap_sg(vsp->vsp, sgt);
		sg_free_table(sgt);
	}

	return ret;
}

static void rcar_du_vsp_plane_cleanup_fb(struct drm_plane *plane,
					 struct drm_plane_state *state)
{
	struct rcar_du_vsp_plane_state *rstate = to_rcar_vsp_plane_state(state);
	struct rcar_du_vsp *vsp = to_rcar_vsp_plane(plane)->vsp;
	unsigned int i;

	if (!state->fb)
		return;

	for (i = 0; i < rstate->format->planes; ++i) {
		struct sg_table *sgt = &rstate->sg_tables[i];

		vsp1_du_unmap_sg(vsp->vsp, sgt);
		sg_free_table(sgt);
	}
}

static int rcar_du_vsp_plane_atomic_check(struct drm_plane *plane,
					  struct drm_plane_state *state)
{
	struct rcar_du_vsp_plane_state *rstate = to_rcar_vsp_plane_state(state);
	struct rcar_du_vsp_plane *rplane = to_rcar_vsp_plane(plane);
	struct rcar_du_device *rcdu = rplane->vsp->dev;

	if (!state->fb || !state->crtc) {
		rstate->format = NULL;
		return 0;
	}

	if (state->src_w >> 16 != state->crtc_w ||
	    state->src_h >> 16 != state->crtc_h) {
		dev_dbg(rcdu->dev, "%s: scaling not supported\n", __func__);
		return -EINVAL;
	}

	rstate->format = rcar_du_format_info(state->fb->format->format);
	if (rstate->format == NULL) {
		dev_dbg(rcdu->dev, "%s: unsupported format %08x\n", __func__,
			state->fb->format->format);
		return -EINVAL;
	}

	return 0;
}

static void rcar_du_vsp_plane_atomic_update(struct drm_plane *plane,
					struct drm_plane_state *old_state)
{
	struct rcar_du_vsp_plane *rplane = to_rcar_vsp_plane(plane);
	struct rcar_du_crtc *crtc = to_rcar_crtc(old_state->crtc);

	if (plane->state->crtc)
		rcar_du_vsp_plane_setup(rplane);
	else
		vsp1_du_atomic_update(rplane->vsp->vsp, crtc->vsp_pipe,
				      rplane->index, NULL);
}

static const struct drm_plane_helper_funcs rcar_du_vsp_plane_helper_funcs = {
	.prepare_fb = rcar_du_vsp_plane_prepare_fb,
	.cleanup_fb = rcar_du_vsp_plane_cleanup_fb,
	.atomic_check = rcar_du_vsp_plane_atomic_check,
	.atomic_update = rcar_du_vsp_plane_atomic_update,
};

static struct drm_plane_state *
rcar_du_vsp_plane_atomic_duplicate_state(struct drm_plane *plane)
{
	struct rcar_du_vsp_plane_state *state;
	struct rcar_du_vsp_plane_state *copy;

	if (WARN_ON(!plane->state))
		return NULL;

	state = to_rcar_vsp_plane_state(plane->state);
	copy = kmemdup(state, sizeof(*state), GFP_KERNEL);
	if (copy == NULL)
		return NULL;

	__drm_atomic_helper_plane_duplicate_state(plane, &copy->state);

	return &copy->state;
}

static void rcar_du_vsp_plane_atomic_destroy_state(struct drm_plane *plane,
						   struct drm_plane_state *state)
{
	__drm_atomic_helper_plane_destroy_state(state);
	kfree(to_rcar_vsp_plane_state(state));
}

static void rcar_du_vsp_plane_reset(struct drm_plane *plane)
{
	struct rcar_du_vsp_plane_state *state;

	if (plane->state) {
		rcar_du_vsp_plane_atomic_destroy_state(plane, plane->state);
		plane->state = NULL;
	}

	state = kzalloc(sizeof(*state), GFP_KERNEL);
	if (state == NULL)
		return;

	state->alpha = 255;
	state->state.zpos = plane->type == DRM_PLANE_TYPE_PRIMARY ? 0 : 1;

	plane->state = &state->state;
	plane->state->plane = plane;
}

static int rcar_du_vsp_plane_atomic_set_property(struct drm_plane *plane,
	struct drm_plane_state *state, struct drm_property *property,
	uint64_t val)
{
	struct rcar_du_vsp_plane_state *rstate = to_rcar_vsp_plane_state(state);
	struct rcar_du_device *rcdu = to_rcar_vsp_plane(plane)->vsp->dev;

	if (property == rcdu->props.alpha)
		rstate->alpha = val;
	else
		return -EINVAL;

	return 0;
}

static int rcar_du_vsp_plane_atomic_get_property(struct drm_plane *plane,
	const struct drm_plane_state *state, struct drm_property *property,
	uint64_t *val)
{
	const struct rcar_du_vsp_plane_state *rstate =
		container_of(state, const struct rcar_du_vsp_plane_state, state);
	struct rcar_du_device *rcdu = to_rcar_vsp_plane(plane)->vsp->dev;

	if (property == rcdu->props.alpha)
		*val = rstate->alpha;
	else
		return -EINVAL;

	return 0;
}

static const struct drm_plane_funcs rcar_du_vsp_plane_funcs = {
	.update_plane = drm_atomic_helper_update_plane,
	.disable_plane = drm_atomic_helper_disable_plane,
	.reset = rcar_du_vsp_plane_reset,
	.destroy = drm_plane_cleanup,
	.atomic_duplicate_state = rcar_du_vsp_plane_atomic_duplicate_state,
	.atomic_destroy_state = rcar_du_vsp_plane_atomic_destroy_state,
	.atomic_set_property = rcar_du_vsp_plane_atomic_set_property,
	.atomic_get_property = rcar_du_vsp_plane_atomic_get_property,
};

int rcar_du_vsp_init(struct rcar_du_vsp *vsp, struct device_node *np,
		     unsigned int crtcs)
{
	struct rcar_du_device *rcdu = vsp->dev;
	struct platform_device *pdev;
	unsigned int num_crtcs = hweight32(crtcs);
	unsigned int i;
	int ret;

	/* Find the VSP device and initialize it. */
	pdev = of_find_device_by_node(np);
	if (!pdev)
		return -ENXIO;

	vsp->vsp = &pdev->dev;

	ret = vsp1_du_init(vsp->vsp);
	if (ret < 0)
		return ret;

	 /*
	  * The VSP2D (Gen3) has 5 RPFs, but the VSP1D (Gen2) is limited to
	  * 4 RPFs.
	  */
	vsp->num_planes = rcdu->info->gen >= 3 ? 5 : 4;

	vsp->planes = devm_kcalloc(rcdu->dev, vsp->num_planes,
				   sizeof(*vsp->planes), GFP_KERNEL);
	if (!vsp->planes)
		return -ENOMEM;

	for (i = 0; i < vsp->num_planes; ++i) {
		enum drm_plane_type type = i < num_crtcs
					 ? DRM_PLANE_TYPE_PRIMARY
					 : DRM_PLANE_TYPE_OVERLAY;
		struct rcar_du_vsp_plane *plane = &vsp->planes[i];

		plane->vsp = vsp;
		plane->index = i;

		ret = drm_universal_plane_init(rcdu->ddev, &plane->plane, crtcs,
					       &rcar_du_vsp_plane_funcs,
					       formats_kms,
					       ARRAY_SIZE(formats_kms),
					       NULL, type, NULL);
		if (ret < 0)
			return ret;

		drm_plane_helper_add(&plane->plane,
				     &rcar_du_vsp_plane_helper_funcs);

		if (type == DRM_PLANE_TYPE_PRIMARY)
			continue;

		drm_object_attach_property(&plane->plane.base,
					   rcdu->props.alpha, 255);
		drm_plane_create_zpos_property(&plane->plane, 1, 1,
					       vsp->num_planes - 1);
	}

	return 0;
}<|MERGE_RESOLUTION|>--- conflicted
+++ resolved
@@ -19,10 +19,7 @@
 #include <drm/drm_gem_cma_helper.h>
 #include <drm/drm_plane_helper.h>
 
-<<<<<<< HEAD
-=======
 #include <linux/bitops.h>
->>>>>>> bb176f67
 #include <linux/dma-mapping.h>
 #include <linux/of_platform.h>
 #include <linux/scatterlist.h>
@@ -34,13 +31,6 @@
 #include "rcar_du_kms.h"
 #include "rcar_du_vsp.h"
 
-<<<<<<< HEAD
-static void rcar_du_vsp_complete(void *private)
-{
-	struct rcar_du_crtc *crtc = private;
-
-	rcar_du_crtc_finish_page_flip(crtc);
-=======
 static void rcar_du_vsp_complete(void *private, bool completed)
 {
 	struct rcar_du_crtc *crtc = private;
@@ -50,7 +40,6 @@
 
 	if (completed)
 		rcar_du_crtc_finish_page_flip(crtc);
->>>>>>> bb176f67
 }
 
 void rcar_du_vsp_enable(struct rcar_du_crtc *crtc)
@@ -275,67 +264,6 @@
 	}
 }
 
-static int rcar_du_vsp_plane_prepare_fb(struct drm_plane *plane,
-					struct drm_plane_state *state)
-{
-	struct rcar_du_vsp_plane_state *rstate = to_rcar_vsp_plane_state(state);
-	struct rcar_du_vsp *vsp = to_rcar_vsp_plane(plane)->vsp;
-	struct rcar_du_device *rcdu = vsp->dev;
-	unsigned int i;
-	int ret;
-
-	if (!state->fb)
-		return 0;
-
-	for (i = 0; i < rstate->format->planes; ++i) {
-		struct drm_gem_cma_object *gem =
-			drm_fb_cma_get_gem_obj(state->fb, i);
-		struct sg_table *sgt = &rstate->sg_tables[i];
-
-		ret = dma_get_sgtable(rcdu->dev, sgt, gem->vaddr, gem->paddr,
-				      gem->base.size);
-		if (ret)
-			goto fail;
-
-		ret = vsp1_du_map_sg(vsp->vsp, sgt);
-		if (!ret) {
-			sg_free_table(sgt);
-			ret = -ENOMEM;
-			goto fail;
-		}
-	}
-
-	return 0;
-
-fail:
-	while (i--) {
-		struct sg_table *sgt = &rstate->sg_tables[i];
-
-		vsp1_du_unmap_sg(vsp->vsp, sgt);
-		sg_free_table(sgt);
-	}
-
-	return ret;
-}
-
-static void rcar_du_vsp_plane_cleanup_fb(struct drm_plane *plane,
-					 struct drm_plane_state *state)
-{
-	struct rcar_du_vsp_plane_state *rstate = to_rcar_vsp_plane_state(state);
-	struct rcar_du_vsp *vsp = to_rcar_vsp_plane(plane)->vsp;
-	unsigned int i;
-
-	if (!state->fb)
-		return;
-
-	for (i = 0; i < rstate->format->planes; ++i) {
-		struct sg_table *sgt = &rstate->sg_tables[i];
-
-		vsp1_du_unmap_sg(vsp->vsp, sgt);
-		sg_free_table(sgt);
-	}
-}
-
 static int rcar_du_vsp_plane_atomic_check(struct drm_plane *plane,
 					  struct drm_plane_state *state)
 {
