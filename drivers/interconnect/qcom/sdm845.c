--- conflicted
+++ resolved
@@ -192,11 +192,7 @@
 	[SLAVE_ANOC_PCIE_A1NOC_SNOC] = &qns_pcie_a1noc_snoc,
 };
 
-<<<<<<< HEAD
-const static struct qcom_icc_desc sdm845_aggre1_noc = {
-=======
 static const struct qcom_icc_desc sdm845_aggre1_noc = {
->>>>>>> 358c7c61
 	.nodes = aggre1_noc_nodes,
 	.num_nodes = ARRAY_SIZE(aggre1_noc_nodes),
 	.bcms = aggre1_noc_bcms,
@@ -224,11 +220,7 @@
 	[SLAVE_SERVICE_A2NOC] = &srvc_aggre2_noc,
 };
 
-<<<<<<< HEAD
-const static struct qcom_icc_desc sdm845_aggre2_noc = {
-=======
 static const struct qcom_icc_desc sdm845_aggre2_noc = {
->>>>>>> 358c7c61
 	.nodes = aggre2_noc_nodes,
 	.num_nodes = ARRAY_SIZE(aggre2_noc_nodes),
 	.bcms = aggre2_noc_bcms,
@@ -289,11 +281,7 @@
 	[SLAVE_SERVICE_CNOC] = &srvc_cnoc,
 };
 
-<<<<<<< HEAD
-const static struct qcom_icc_desc sdm845_config_noc = {
-=======
 static const struct qcom_icc_desc sdm845_config_noc = {
->>>>>>> 358c7c61
 	.nodes = config_noc_nodes,
 	.num_nodes = ARRAY_SIZE(config_noc_nodes),
 	.bcms = config_noc_bcms,
@@ -309,11 +297,7 @@
 	[SLAVE_MEM_NOC_CFG] = &qhs_memnoc,
 };
 
-<<<<<<< HEAD
-const static struct qcom_icc_desc sdm845_dc_noc = {
-=======
 static const struct qcom_icc_desc sdm845_dc_noc = {
->>>>>>> 358c7c61
 	.nodes = dc_noc_nodes,
 	.num_nodes = ARRAY_SIZE(dc_noc_nodes),
 	.bcms = dc_noc_bcms,
@@ -331,11 +315,7 @@
 	[SLAVE_SERVICE_GNOC] = &srvc_gnoc,
 };
 
-<<<<<<< HEAD
-const static struct qcom_icc_desc sdm845_gladiator_noc = {
-=======
 static const struct qcom_icc_desc sdm845_gladiator_noc = {
->>>>>>> 358c7c61
 	.nodes = gladiator_noc_nodes,
 	.num_nodes = ARRAY_SIZE(gladiator_noc_nodes),
 	.bcms = gladiator_noc_bcms,
@@ -370,11 +350,7 @@
 	[SLAVE_EBI1] = &ebi,
 };
 
-<<<<<<< HEAD
-const static struct qcom_icc_desc sdm845_mem_noc = {
-=======
 static const struct qcom_icc_desc sdm845_mem_noc = {
->>>>>>> 358c7c61
 	.nodes = mem_noc_nodes,
 	.num_nodes = ARRAY_SIZE(mem_noc_nodes),
 	.bcms = mem_noc_bcms,
@@ -408,11 +384,7 @@
 	[SLAVE_CAMNOC_UNCOMP] = &qns_camnoc_uncomp,
 };
 
-<<<<<<< HEAD
-const static struct qcom_icc_desc sdm845_mmss_noc = {
-=======
 static const struct qcom_icc_desc sdm845_mmss_noc = {
->>>>>>> 358c7c61
 	.nodes = mmss_noc_nodes,
 	.num_nodes = ARRAY_SIZE(mmss_noc_nodes),
 	.bcms = mmss_noc_bcms,
@@ -458,11 +430,7 @@
 	[SLAVE_TCU] = &xs_sys_tcu_cfg,
 };
 
-<<<<<<< HEAD
-const static struct qcom_icc_desc sdm845_system_noc = {
-=======
 static const struct qcom_icc_desc sdm845_system_noc = {
->>>>>>> 358c7c61
 	.nodes = system_noc_nodes,
 	.num_nodes = ARRAY_SIZE(system_noc_nodes),
 	.bcms = system_noc_bcms,
