--- conflicted
+++ resolved
@@ -1147,13 +1147,9 @@
 	if (!(lo->lo_flags & LO_FLAGS_READ_ONLY) && file->f_op->fsync)
 		blk_queue_write_cache(lo->lo_queue, true, false);
 
-<<<<<<< HEAD
 	if (config->block_size)
 		bsize = config->block_size;
-	else if (io_is_direct(lo->lo_backing_file) && inode->i_sb->s_bdev)
-=======
-	if ((lo->lo_backing_file->f_flags & O_DIRECT) && inode->i_sb->s_bdev) {
->>>>>>> 83d90886
+	else if ((lo->lo_backing_file->f_flags & O_DIRECT) && inode->i_sb->s_bdev)
 		/* In case of direct I/O, match underlying block size */
 		bsize = bdev_logical_block_size(inode->i_sb->s_bdev);
 	else
