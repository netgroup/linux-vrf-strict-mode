--- conflicted
+++ resolved
@@ -137,15 +137,8 @@
 		return 0;
 	}
 
-<<<<<<< HEAD
-	target_state = &drv->states[next_state];
-
 	trace_power_start_rcuidle(POWER_CSTATE, next_state, dev->cpu);
 	trace_cpu_idle_rcuidle(next_state, dev->cpu);
-=======
-	trace_power_start(POWER_CSTATE, next_state, dev->cpu);
-	trace_cpu_idle(next_state, dev->cpu);
->>>>>>> d326f44e
 
 	entered_state = cpuidle_enter_ops(dev, drv, next_state);
 
