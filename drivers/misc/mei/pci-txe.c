--- conflicted
+++ resolved
@@ -144,14 +144,6 @@
 	pdev->dev_flags |= PCI_DEV_FLAGS_NEEDS_RESUME;
 
 	/*
-<<<<<<< HEAD
-	* For not wake-able HW runtime pm framework
-	* can't be used on pci device level.
-	* Use domain runtime pm callbacks instead.
-	*/
-	if (!pci_dev_run_wake(pdev))
-		mei_txe_set_pm_domain(dev);
-=======
 	 * TXE maps runtime suspend/resume to own power gating states,
 	 * hence we need to go around native PCI runtime service which
 	 * eventually brings the device into D3cold/hot state.
@@ -160,7 +152,6 @@
 	 * TXE uses runtime pm domain handlers which take precedence.
 	 */
 	mei_txe_set_pm_domain(dev);
->>>>>>> bb176f67
 
 	pm_runtime_put_noidle(&pdev->dev);
 
